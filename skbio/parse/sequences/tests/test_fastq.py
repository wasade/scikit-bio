#!/usr/bin/env python
# -----------------------------------------------------------------------------
# Copyright (c) 2013--, scikit-bio development team.
#
# Distributed under the terms of the Modified BSD License.
#
# The full license is in the file COPYING.txt, distributed with this software.
# -----------------------------------------------------------------------------
from __future__ import division

from unittest import TestCase, main
import tempfile

from numpy import array

from skbio.parse.sequences import parse_fastq
from skbio.core.exception import FastqParseError


class IterableData(object):
    def setUp(self):
<<<<<<< HEAD
        """ Initialize variables to be used by the tests """
        self.FASTQ_EXAMPLE = FASTQ_EXAMPLE.split('\n')
        self.FASTQ_EXAMPLE_2 = FASTQ_EXAMPLE_2.split('\n')
=======
        """ Initialize variables to be used by the tests as lists of strings"""
        self.FASTQ_EXAMPLE = FASTQ_EXAMPLE.split(b'\n')
        self.FASTQ_EXAMPLE_2 = FASTQ_EXAMPLE_2.split(b'\n')
>>>>>>> e3eec976


class FileData(object):
    def setUp(self):
        """ Initialize variables to be used by the tests as file names"""
        tmp_files = []
        for attr, val in [('FASTQ_EXAMPLE', FASTQ_EXAMPLE),
                          ('FASTQ_EXAMPLE_2', FASTQ_EXAMPLE_2)]:
            tmp_file = tempfile.NamedTemporaryFile('r+b')
            tmp_file.write(val)
            tmp_file.flush()
            tmp_file.seek(0)
            setattr(self, attr, tmp_file.name)
            tmp_files.append(tmp_file)
        self._tmp_files = tmp_files

    def tearDown(self):
        for tmp_file in self._tmp_files:
            tmp_file.close()


class ParseFastqTests(object):

    def test_parse(self):
        """sequence and info objects should correctly match"""
        for label, seq, qual in parse_fastq(self.FASTQ_EXAMPLE,
                                            phred_offset=64):
            self.assertTrue(label in DATA)
            self.assertEqual(seq, DATA[label]["seq"])
            self.assertTrue((qual == DATA[label]["qual"]).all())

    def test_parse_error(self):
        """Does this raise a FastqParseError with incorrect input?"""
        with self.assertRaises(FastqParseError):
            list(parse_fastq(self.FASTQ_EXAMPLE_2, strict=True))


class ParseFastqTestsInputIsIterable(IterableData, ParseFastqTests, TestCase):
    pass


class ParseFastqTestsInputIsFileNames(FileData, ParseFastqTests, TestCase):
    pass

DATA = {
    "GAPC_0015:6:1:1259:10413#0/1":
    dict(seq='AACACCAAACTTCTCCACCACGTGAGCTACAAAAG',
         qual=array([32, 32, 32, 32, 25, 30, 20, 29, 32, 29, 35, 30, 35, 33,
                     34, 35, 33, 35, 35, 32, 30, 12, 34, 30, 35, 35, 25, 20,
                     28, 20, 28, 25, 28, 23, 6])),
    "GAPC_0015:6:1:1283:11957#0/1":
    dict(seq='TATGTATATATAACATATACATATATACATACATA',
         qual=array([29, 11, 26, 27, 16, 25, 29, 31, 27, 25, 25, 30, 32, 32,
                     32, 33, 35, 30, 28, 28, 32, 34, 20, 32, 32, 35, 32, 28,
                     33, 20, 32, 32, 34, 34, 34])),
    "GAPC_0015:6:1:1284:10484#0/1":
    dict(seq='TCAGTTTTCCTCGCCATATTTCACGTCCTAAAGCG',
         qual=array([21, 13, 31, 29, 29, 21, 31, 29, 26, 31, 25, 30, 28, 30,
                     30, 32, 32, 25, 29, 32, 30, 19, 26, 29, 28, 25, 34, 34,
                     32, 30, 31, 12, 34, 12, 31])),
    "GAPC_0015:6:1:1287:17135#0/1":
    dict(seq='TGTGCCTATGGAAGCAGTTCTAGGATCCCCTAGAA',
         qual=array([30, 33, 33, 35, 35, 35, 12, 28, 35, 35, 35, 28, 35, 28,
                     35, 20, 11, 20, 19, 29, 11, 26, 28, 29, 29,  9, 28, 27,
                     23, 33, 30, 20, 32, 30, 11])),
    "GAPC_0015:6:1:1293:3171#0/1":
    dict(seq="AAAGAAAGGAAGAAAAGAAAAAGAAACCCGAGTTA",
             qual=array([34, 32, 34, 34, 34, 21, 31, 27, 25, 25, 35, 33, 36,
                         35, 36, 33, 31, 12, 34, 33, 33, 33, 34, 23, 34, 33,
                         33, 35, 25, 35, 35, 32, 33, 30, 35])),
    "GAPC_0015:6:1:1297:10729#0/1":
    dict(seq="TAATGCCAAAGAAATATTTCCAAACTACATGCTTA",
             qual=array([20, 28, 35, 35, 12, 34, 34, 32, 32, 34, 33, 35, 35,
                         29, 31, 35, 33, 35, 35, 35, 35, 35, 12, 35, 35, 35,
                         28, 35, 35, 20, 35, 35, 25, 12, 30])),
    "GAPC_0015:6:1:1299:5940#0/1":
    dict(seq="AATCAAGAAATGAAGATTTATGTATGTGAAGAATA",
             qual=array([36, 35, 36, 36, 34, 35, 38, 38, 38, 36, 38, 38, 38,
                         36, 32, 36, 36, 32, 30, 32, 35, 32, 15, 35, 32, 25,
                         34, 34, 32, 30, 37, 37, 35, 36, 37])),
    "GAPC_0015:6:1:1308:6996#0/1":
    dict(seq="TGGGACACATGTCCATGCTGTGGTTTTAACCGGCA",
             qual=array([33, 29, 32, 33, 12, 25, 32, 25, 30, 30, 35, 35, 25,
                         33, 32, 30, 30, 20, 35, 35, 11, 31, 24, 29, 28, 35,
                         28, 35, 32, 35, 33, 20, 20, 20, 35])),
    "GAPC_0015:6:1:1314:13295#0/1":
    dict(seq="AATATTGCTTTGTCTGAACGATAGTGCTCTTTGAT",
         qual=array([35, 12, 35, 35, 28, 28, 36, 36, 36, 36, 36, 33, 33, 25,
                     36, 32, 20, 32, 32, 32, 34, 12, 25, 20, 28, 32, 33, 32,
                     32, 32, 34, 26, 35, 35, 35])),
    "GAPC_0015:6:1:1317:3403#0/1":
    dict(seq="TTGTTTCCACTTGGTTGATTTCACCCCTGAGTTTG",
         # had to add space in qual line
         qual=array([28, 28, 28, 26, 20, 25, 20, 19, 33, 12, 34, 34, 32, 32,
                     28, 31, 21, 26, 31, 34, 34, 35, 35, 32, 35, 35, 30, 27,
                     33, 35, 28, 33, 28, 20, 35]))

}


FASTQ_EXAMPLE = r"""@GAPC_0015:6:1:1259:10413#0/1
AACACCAAACTTCTCCACCACGTGAGCTACAAAAG
+GAPC_0015:6:1:1259:10413#0/1
````Y^T]`]c^cabcacc`^Lb^ccYT\T\Y\WF
@GAPC_0015:6:1:1283:11957#0/1
TATGTATATATAACATATACATATATACATACATA
+GAPC_0015:6:1:1283:11957#0/1
]KZ[PY]_[YY^```ac^\\`bT``c`\aT``bbb
@GAPC_0015:6:1:1284:10484#0/1
TCAGTTTTCCTCGCCATATTTCACGTCCTAAAGCG
+GAPC_0015:6:1:1284:10484#0/1
UM_]]U_]Z_Y^\^^``Y]`^SZ]\Ybb`^_LbL_
@GAPC_0015:6:1:1287:17135#0/1
TGTGCCTATGGAAGCAGTTCTAGGATCCCCTAGAA
+GAPC_0015:6:1:1287:17135#0/1
^aacccL\ccc\c\cTKTS]KZ\]]I\[Wa^T`^K
@GAPC_0015:6:1:1293:3171#0/1
AAAGAAAGGAAGAAAAGAAAAAGAAACCCGAGTTA
+GAPC_0015:6:1:1293:3171#0/1
b`bbbU_[YYcadcda_LbaaabWbaacYcc`a^c
@GAPC_0015:6:1:1297:10729#0/1
TAATGCCAAAGAAATATTTCCAAACTACATGCTTA
+GAPC_0015:6:1:1297:10729#0/1
T\ccLbb``bacc]_cacccccLccc\ccTccYL^
@GAPC_0015:6:1:1299:5940#0/1
AATCAAGAAATGAAGATTTATGTATGTGAAGAATA
+GAPC_0015:6:1:1299:5940#0/1
dcddbcfffdfffd`dd`^`c`Oc`Ybb`^eecde
@GAPC_0015:6:1:1308:6996#0/1
TGGGACACATGTCCATGCTGTGGTTTTAACCGGCA
+GAPC_0015:6:1:1308:6996#0/1
a]`aLY`Y^^ccYa`^^TccK_X]\c\c`caTTTc
@GAPC_0015:6:1:1314:13295#0/1
AATATTGCTTTGTCTGAACGATAGTGCTCTTTGAT
+GAPC_0015:6:1:1314:13295#0/1
cLcc\\dddddaaYd`T```bLYT\`a```bZccc
@GAPC_0015:6:1:1317:3403#0/1
TTGTTTCCACTTGGTTGATTTCACCCCTGAGTTTG
+GAPC_0015:6:1:1317:3403#0/1
\\\ZTYTSaLbb``\_UZ_bbcc`cc^[ac\a\Tc"""

FASTQ_EXAMPLE_2 = r"""@GAPC_0017:6:1:1259:10413#0/1
AACACCAAACTTCTCCACCACGTGAGCTACAAAAG
+GAPC_0015:6:1:1259:10413#0/1
````Y^T]`]c^cabcacc`^Lb^ccYT\T\Y\WF
@GAPC_0015:6:1:1283:11957#0/1
TATGTATATATAACATATACATATATACATACATA
+GAPC_0015:6:1:1283:11957#0/1
]KZ[PY]_[YY^```ac^\\`bT``c`\aT``bbb
@GAPC_0015:6:1:1284:10484#0/1
"""

if __name__ == "__main__":
    main()<|MERGE_RESOLUTION|>--- conflicted
+++ resolved
@@ -19,15 +19,9 @@
 
 class IterableData(object):
     def setUp(self):
-<<<<<<< HEAD
-        """ Initialize variables to be used by the tests """
+        """ Initialize variables to be used by the tests as lists of strings"""
         self.FASTQ_EXAMPLE = FASTQ_EXAMPLE.split('\n')
         self.FASTQ_EXAMPLE_2 = FASTQ_EXAMPLE_2.split('\n')
-=======
-        """ Initialize variables to be used by the tests as lists of strings"""
-        self.FASTQ_EXAMPLE = FASTQ_EXAMPLE.split(b'\n')
-        self.FASTQ_EXAMPLE_2 = FASTQ_EXAMPLE_2.split(b'\n')
->>>>>>> e3eec976
 
 
 class FileData(object):
