# ----------------------------------------------------------------------------
# Copyright (c) 2013--, scikit-bio development team.
#
# Distributed under the terms of the Modified BSD License.
#
# The full license is in the file COPYING.txt, distributed with this software.
# ----------------------------------------------------------------------------

from __future__ import absolute_import, division, print_function

import six

from unittest import TestCase, main
from collections import Counter, defaultdict

import numpy as np
from scipy.spatial.distance import hamming

from skbio import (Sequence, DNA, RNA,
                   DistanceMatrix, Alignment, SequenceCollection)
from skbio.alignment import (SequenceCollectionError, AlignmentError)

from skbio.io._fileobject import TemporaryFile
import io


class SequenceCollectionTests(TestCase):
    def setUp(self):
        self.d1 = DNA('GATTACA', metadata={'id': "d1"})
        self.d2 = DNA('TTG', metadata={'id': "d2"})
        self.d3 = DNA('GTATACA', metadata={'id': "d3"})
        self.r1 = RNA('GAUUACA', metadata={'id': "r1"})
        self.r2 = RNA('UUG', metadata={'id': "r2"})
        self.r3 = RNA('U-----UGCC--', metadata={'id': "r3"})

        self.seqs1 = [self.d1, self.d2]
        self.seqs2 = [self.r1, self.r2, self.r3]
        self.seqs3 = self.seqs1 + self.seqs2
        self.seqs4 = [self.d1, self.d3]

        self.s1 = SequenceCollection(self.seqs1)
        self.s2 = SequenceCollection(self.seqs2)
        self.s3 = SequenceCollection(self.seqs3)
        self.s4 = SequenceCollection(self.seqs4)
        self.empty = SequenceCollection([])

    def test_init(self):
        SequenceCollection(self.seqs1)
        SequenceCollection(self.seqs2)
        SequenceCollection(self.seqs3)
        SequenceCollection([])

    def test_init_fail(self):
        # sequences with overlapping ids
        s1 = [self.d1, self.d1]
        self.assertRaises(SequenceCollectionError, SequenceCollection, s1)

    def test_init_fail_no_id(self):
        seq = Sequence('ACGTACGT')
        with six.assertRaisesRegex(self, SequenceCollectionError,
                                   "'id' must be included in the sequence "
                                   "metadata"):
            SequenceCollection([seq])

    def test_contains(self):
        self.assertTrue('d1' in self.s1)
        self.assertTrue('r2' in self.s2)
        self.assertFalse('r2' in self.s1)

    def test_eq(self):
        self.assertTrue(self.s1 == self.s1)
        self.assertFalse(self.s1 == self.s2)

        # different objects can be equal
        self.assertTrue(self.s1 == SequenceCollection([self.d1, self.d2]))
        self.assertTrue(SequenceCollection([self.d1, self.d2]) == self.s1)

        # SequenceCollections with different number of sequences are not equal
        self.assertFalse(self.s1 == SequenceCollection([self.d1]))

        class FakeSequenceCollection(SequenceCollection):
            pass
        # SequenceCollections of different types are not equal
        self.assertFalse(self.s4 == FakeSequenceCollection([self.d1, self.d3]))
        self.assertFalse(self.s4 == Alignment([self.d1, self.d3]))

        # SequenceCollections with different sequences are not equal
        self.assertFalse(self.s1 == SequenceCollection([self.d1, self.r1]))

    def test_getitem(self):
        self.assertEqual(self.s1[0], self.d1)
        self.assertEqual(self.s1[1], self.d2)
        self.assertEqual(self.s2[0], self.r1)
        self.assertEqual(self.s2[1], self.r2)

        self.assertRaises(IndexError, self.empty.__getitem__, 0)
        self.assertRaises(KeyError, self.empty.__getitem__, '0')

    def test_iter(self):
        s1_iter = iter(self.s1)
        count = 0
        for actual, expected in zip(s1_iter, self.seqs1):
            count += 1
            self.assertEqual(actual, expected)
        self.assertEqual(count, len(self.seqs1))
        self.assertRaises(StopIteration, lambda: next(s1_iter))

    def test_len(self):
        self.assertEqual(len(self.s1), 2)
        self.assertEqual(len(self.s2), 3)
        self.assertEqual(len(self.s3), 5)
        self.assertEqual(len(self.empty), 0)

    def test_ne(self):
        self.assertFalse(self.s1 != self.s1)
        self.assertTrue(self.s1 != self.s2)

        # SequenceCollections with different number of sequences are not equal
        self.assertTrue(self.s1 != SequenceCollection([self.d1]))

        class FakeSequenceCollection(SequenceCollection):
            pass
        # SequenceCollections of different types are not equal
        self.assertTrue(self.s4 != FakeSequenceCollection([self.d1, self.d3]))
        self.assertTrue(self.s4 != Alignment([self.d1, self.d3]))

        # SequenceCollections with different sequences are not equal
        self.assertTrue(self.s1 !=
                        SequenceCollection([self.d1, self.r1]))

    def test_repr(self):
        self.assertEqual(repr(self.s1),
                         "<SequenceCollection: n=2; "
                         "mean +/- std length=5.00 +/- 2.00>")
        self.assertEqual(repr(self.s2),
                         "<SequenceCollection: n=3; "
                         "mean +/- std length=7.33 +/- 3.68>")
        self.assertEqual(repr(self.s3),
                         "<SequenceCollection: n=5; "
                         "mean +/- std length=6.40 +/- 3.32>")
        self.assertEqual(repr(self.empty),
                         "<SequenceCollection: n=0; "
                         "mean +/- std length=0.00 +/- 0.00>")

    def test_reversed(self):
        s1_iter = reversed(self.s1)
        count = 0
        for actual, expected in zip(s1_iter, self.seqs1[::-1]):
            count += 1
            self.assertEqual(actual, expected)
        self.assertEqual(count, len(self.seqs1))
        self.assertRaises(StopIteration, lambda: next(s1_iter))

    def test_kmer_frequencies(self):
        expected1 = Counter({'GAT': 1, 'TAC': 1})
        expected2 = Counter({'TTG': 1})
        self.assertEqual(
            self.s1.kmer_frequencies(k=3, overlap=False, relative=False),
            [expected1, expected2])

        expected1 = defaultdict(float)
        expected1['A'] = 3 / 7.
        expected1['C'] = 1 / 7.
        expected1['G'] = 1 / 7.
        expected1['T'] = 2 / 7.
        expected2 = defaultdict(float)
        expected2['G'] = 1 / 3.
        expected2['T'] = 2 / 3.
        self.assertEqual(self.s1.kmer_frequencies(k=1, relative=True),
                         [expected1, expected2])

        expected1 = defaultdict(float)
        expected1['GAT'] = 1 / 2.
        expected1['TAC'] = 1 / 2.
        expected2 = defaultdict(float)
        expected2['TTG'] = 1 / 1.
        self.assertEqual(
            self.s1.kmer_frequencies(k=3, overlap=False, relative=True),
            [expected1, expected2])

        self.assertEqual(self.empty.kmer_frequencies(k=1, relative=True), [])

        # Test to ensure floating point precision bug isn't present. See the
        # tests for Sequence.kmer_frequencies for more details.
        sc = SequenceCollection([RNA('C' * 10, metadata={'id': 's1'}),
                                 RNA('G' * 10, metadata={'id': 's2'})])
        self.assertEqual(sc.kmer_frequencies(1, relative=True),
                         [defaultdict(float, {'C': 1.0}),
                          defaultdict(float, {'G': 1.0})])

    def test_str(self):
        exp1 = ">d1\nGATTACA\n>d2\nTTG\n"
        self.assertEqual(str(self.s1), exp1)
        exp2 = ">r1\nGAUUACA\n>r2\nUUG\n>r3\nU-----UGCC--\n"
        self.assertEqual(str(self.s2), exp2)
        exp4 = ""
        self.assertEqual(str(self.empty), exp4)

    def test_distances(self):
        s1 = SequenceCollection([DNA("ACGT", metadata={'id': "d1"}),
                                 DNA("ACGG", metadata={'id': "d2"})])
        expected = [[0, 0.25],
                    [0.25, 0]]
        expected = DistanceMatrix(expected, ['d1', 'd2'])
        actual = s1.distances(hamming)
        self.assertEqual(actual, expected)

        # alt distance function provided
        def dumb_distance(s1, s2):
            return 42.
        expected = [[0, 42.],
                    [42., 0]]
        expected = DistanceMatrix(expected, ['d1', 'd2'])
        actual = s1.distances(dumb_distance)
        self.assertEqual(actual, expected)

    def test_distribution_stats(self):
        actual1 = self.s1.distribution_stats()
        self.assertEqual(actual1[0], 2)
        self.assertAlmostEqual(actual1[1], 5.0, 3)
        self.assertAlmostEqual(actual1[2], 2.0, 3)

        actual2 = self.s2.distribution_stats()
        self.assertEqual(actual2[0], 3)
        self.assertAlmostEqual(actual2[1], 7.333, 3)
        self.assertAlmostEqual(actual2[2], 3.682, 3)

        actual3 = self.s3.distribution_stats()
        self.assertEqual(actual3[0], 5)
        self.assertAlmostEqual(actual3[1], 6.400, 3)
        self.assertAlmostEqual(actual3[2], 3.323, 3)

        actual4 = self.empty.distribution_stats()
        self.assertEqual(actual4[0], 0)
        self.assertEqual(actual4[1], 0.0)
        self.assertEqual(actual4[2], 0.0)

    def test_degap(self):
        expected = SequenceCollection([
            RNA('GAUUACA', metadata={'id': "r1"}),
            RNA('UUG', metadata={'id': "r2"}),
            RNA('UUGCC', metadata={'id': "r3"})])
        actual = self.s2.degap()
        self.assertEqual(actual, expected)

    def test_get_seq(self):
        self.assertEqual(self.s1.get_seq('d1'), self.d1)
        self.assertEqual(self.s1.get_seq('d2'), self.d2)

    def test_ids(self):
        self.assertEqual(self.s1.ids(), ['d1', 'd2'])
        self.assertEqual(self.s2.ids(), ['r1', 'r2', 'r3'])
        self.assertEqual(self.s3.ids(),
                         ['d1', 'd2', 'r1', 'r2', 'r3'])
        self.assertEqual(self.empty.ids(), [])

    def test_update_ids_default_behavior(self):
        # 3 seqs
        exp_sc = SequenceCollection([
            RNA('GAUUACA', metadata={'id': "1"}),
            RNA('UUG', metadata={'id': "2"}),
            RNA('U-----UGCC--', metadata={'id': "3"})
        ])
        exp_id_map = {'1': 'r1', '2': 'r2', '3': 'r3'}
        obs_sc, obs_id_map = self.s2.update_ids()
        self.assertEqual(obs_sc, exp_sc)
        self.assertEqual(obs_id_map, exp_id_map)

        # empty
        obs_sc, obs_id_map = self.empty.update_ids()
        self.assertEqual(obs_sc, self.empty)
        self.assertEqual(obs_id_map, {})

    def test_update_ids_prefix(self):
        # 3 seqs
        exp_sc = SequenceCollection([
            RNA('GAUUACA', metadata={'id': "abc1"}),
            RNA('UUG', metadata={'id': "abc2"}),
            RNA('U-----UGCC--', metadata={'id': "abc3"})
        ])
        exp_id_map = {'abc1': 'r1', 'abc2': 'r2', 'abc3': 'r3'}
        obs_sc, obs_id_map = self.s2.update_ids(prefix='abc')
        self.assertEqual(obs_sc, exp_sc)
        self.assertEqual(obs_id_map, exp_id_map)

        # empty
        obs_sc, obs_id_map = self.empty.update_ids(prefix='abc')
        self.assertEqual(obs_sc, self.empty)
        self.assertEqual(obs_id_map, {})

    def test_update_ids_func_parameter(self):
        def append_42(ids):
            return [id_ + '-42' for id_ in ids]

        # 3 seqs
        exp_sc = SequenceCollection([
            RNA('GAUUACA', metadata={'id': "r1-42"}),
            RNA('UUG', metadata={'id': "r2-42"}),
            RNA('U-----UGCC--', metadata={'id': "r3-42"})
        ])
        exp_id_map = {'r1-42': 'r1', 'r2-42': 'r2', 'r3-42': 'r3'}
        obs_sc, obs_id_map = self.s2.update_ids(func=append_42)
        self.assertEqual(obs_sc, exp_sc)
        self.assertEqual(obs_id_map, exp_id_map)

        # empty
        obs_sc, obs_id_map = self.empty.update_ids(func=append_42)
        self.assertEqual(obs_sc, self.empty)
        self.assertEqual(obs_id_map, {})

    def test_update_ids_ids_parameter(self):
        # 3 seqs
        exp_sc = SequenceCollection([
            RNA('GAUUACA', metadata={'id': "abc"}),
            RNA('UUG', metadata={'id': "def"}),
            RNA('U-----UGCC--', metadata={'id': "ghi"})
        ])
        exp_id_map = {'abc': 'r1', 'def': 'r2', 'ghi': 'r3'}
        obs_sc, obs_id_map = self.s2.update_ids(ids=('abc', 'def', 'ghi'))
        self.assertEqual(obs_sc, exp_sc)
        self.assertEqual(obs_id_map, exp_id_map)

        # empty
        obs_sc, obs_id_map = self.empty.update_ids(ids=[])
        self.assertEqual(obs_sc, self.empty)
        self.assertEqual(obs_id_map, {})

    def test_update_ids_sequence_attributes_propagated(self):
        # 1 seq
        exp_sc = Alignment([
            DNA('ACGT', metadata={'id': "abc", 'description': 'desc'},
                positional_metadata={'quality': range(4)})
        ])
        exp_id_map = {'abc': 'seq1'}

        obj = Alignment([
            DNA('ACGT', metadata={'id': "seq1", 'description': 'desc'},
                positional_metadata={'quality': range(4)})
        ])

        obs_sc, obs_id_map = obj.update_ids(ids=('abc',))
        self.assertEqual(obs_sc, exp_sc)
        self.assertEqual(obs_id_map, exp_id_map)

        # 2 seqs
        exp_sc = Alignment([
            DNA('ACGT', metadata={'id': "abc", 'description': 'desc1'},
                positional_metadata={'quality': range(4)}),
            DNA('TGCA', metadata={'id': "def", 'description': 'desc2'},
                positional_metadata={'quality': range(4)[::-1]})
        ])
        exp_id_map = {'abc': 'seq1', 'def': 'seq2'}

        obj = Alignment([
            DNA('ACGT', metadata={'id': "seq1", 'description': 'desc1'},
                positional_metadata={'quality': (0, 1, 2, 3)}),
            DNA('TGCA', metadata={'id': "seq2", 'description': 'desc2'},
                positional_metadata={'quality': (3, 2, 1, 0)})
        ])

        obs_sc, obs_id_map = obj.update_ids(ids=('abc', 'def'))
        self.assertEqual(obs_sc, exp_sc)
        self.assertEqual(obs_id_map, exp_id_map)

    def test_update_ids_invalid_parameter_combos(self):
        with six.assertRaisesRegex(self, SequenceCollectionError,
                                   'ids and func'):
            self.s1.update_ids(func=lambda e: e, ids=['foo', 'bar'])

        with six.assertRaisesRegex(self, SequenceCollectionError, 'prefix'):
            self.s1.update_ids(ids=['foo', 'bar'], prefix='abc')

        with six.assertRaisesRegex(self, SequenceCollectionError, 'prefix'):
            self.s1.update_ids(func=lambda e: e, prefix='abc')

    def test_update_ids_invalid_ids(self):
        # incorrect number of new ids
        with six.assertRaisesRegex(self, SequenceCollectionError, '3 != 2'):
            self.s1.update_ids(ids=['foo', 'bar', 'baz'])
        with six.assertRaisesRegex(self, SequenceCollectionError, '4 != 2'):
            self.s1.update_ids(func=lambda e: ['foo', 'bar', 'baz', 'abc'])

        # duplicates
        with six.assertRaisesRegex(self, SequenceCollectionError, 'foo'):
            self.s2.update_ids(ids=['foo', 'bar', 'foo'])
        with six.assertRaisesRegex(self, SequenceCollectionError, 'bar'):
            self.s2.update_ids(func=lambda e: ['foo', 'bar', 'bar'])

    def test_is_empty(self):
        self.assertFalse(self.s1.is_empty())
        self.assertFalse(self.s2.is_empty())
        self.assertFalse(self.s3.is_empty())

        self.assertTrue(self.empty.is_empty())

    def test_iteritems(self):
        self.assertEqual(list(self.s1.iteritems()),
                         [(s.metadata['id'], s) for s in self.s1])

    def test_sequence_count(self):
        self.assertEqual(self.s1.sequence_count(), 2)
        self.assertEqual(self.s2.sequence_count(), 3)
        self.assertEqual(self.s3.sequence_count(), 5)
        self.assertEqual(self.empty.sequence_count(), 0)

    def test_sequence_lengths(self):
        self.assertEqual(self.s1.sequence_lengths(), [7, 3])
        self.assertEqual(self.s2.sequence_lengths(), [7, 3, 12])
        self.assertEqual(self.s3.sequence_lengths(), [7, 3, 7, 3, 12])
        self.assertEqual(self.empty.sequence_lengths(), [])


class AlignmentTests(TestCase):

    def setUp(self):
        self.d1 = DNA('..ACC-GTTGG..', metadata={'id': "d1"})
        self.d2 = DNA('TTACCGGT-GGCC', metadata={'id': "d2"})
        self.d3 = DNA('.-ACC-GTTGC--', metadata={'id': "d3"})

        self.r1 = RNA('UUAU-', metadata={'id': "r1"})
        self.r2 = RNA('ACGUU', metadata={'id': "r2"})

        self.seqs1 = [self.d1, self.d2, self.d3]
        self.seqs2 = [self.r1, self.r2]

        self.a1 = Alignment(self.seqs1)
        self.a2 = Alignment(self.seqs2)
        self.a3 = Alignment(self.seqs2, score=42.0,
                            start_end_positions=[(0, 3), (5, 9)])
        self.a4 = Alignment(self.seqs2, score=-42.0,
                            start_end_positions=[(1, 4), (6, 10)])

        # no sequences
        self.empty = Alignment([])

        # sequences, but no positions
        self.no_positions = Alignment([RNA('', metadata={'id': 'a'}),
                                       RNA('', metadata={'id': 'b'})])

    def test_degap(self):
        expected = SequenceCollection([
            DNA('ACCGTTGG', metadata={'id': "d1"}),
            DNA('TTACCGGTGGCC', metadata={'id': "d2"}),
            DNA('ACCGTTGC', metadata={'id': "d3"})])
        actual = self.a1.degap()
        self.assertEqual(actual, expected)

        expected = SequenceCollection([
            RNA('UUAU', metadata={'id': "r1"}),
            RNA('ACGUU', metadata={'id': "r2"})])
        actual = self.a2.degap()
        self.assertEqual(actual, expected)

    def test_distances(self):
        expected = [[0, 6. / 13, 4. / 13],
                    [6. / 13, 0, 7. / 13],
                    [4. / 13, 7. / 13, 0]]
        expected = DistanceMatrix(expected, ['d1', 'd2', 'd3'])
        actual = self.a1.distances()
        self.assertEqual(actual, expected)

        # alt distance function provided
        def dumb_distance(s1, s2):
            return 42.
        expected = [[0, 42., 42.],
                    [42., 0, 42.],
                    [42., 42., 0]]
        expected = DistanceMatrix(expected, ['d1', 'd2', 'd3'])
        actual = self.a1.distances(dumb_distance)
        self.assertEqual(actual, expected)

    def test_score(self):
        self.assertEqual(self.a3.score(), 42.0)
        self.assertEqual(self.a4.score(), -42.0)

    def test_start_end_positions(self):
        self.assertEqual(self.a3.start_end_positions(), [(0, 3), (5, 9)])
        self.assertEqual(self.a4.start_end_positions(), [(1, 4), (6, 10)])

    def test_subalignment(self):
        # keep seqs by ids
        actual = self.a1.subalignment(seqs_to_keep=['d1', 'd3'])
        expected = Alignment([self.d1, self.d3])
        self.assertEqual(actual, expected)

        # keep seqs by indices
        actual = self.a1.subalignment(seqs_to_keep=[0, 2])
        expected = Alignment([self.d1, self.d3])
        self.assertEqual(actual, expected)

        # keep seqs by ids (invert)
        actual = self.a1.subalignment(seqs_to_keep=['d1', 'd3'],
                                      invert_seqs_to_keep=True)
        expected = Alignment([self.d2])
        self.assertEqual(actual, expected)

        # keep seqs by indices (invert)
        actual = self.a1.subalignment(seqs_to_keep=[0, 2],
                                      invert_seqs_to_keep=True)
        expected = Alignment([self.d2])
        self.assertEqual(actual, expected)

        # keep positions
        actual = self.a1.subalignment(positions_to_keep=[0, 2, 3])
        d1 = DNA('.AC', metadata={'id': "d1"})
        d2 = DNA('TAC', metadata={'id': "d2"})
        d3 = DNA('.AC', metadata={'id': "d3"})
        expected = Alignment([d1, d2, d3])
        self.assertEqual(actual, expected)

        # keep positions (invert)
        actual = self.a1.subalignment(positions_to_keep=[0, 2, 3],
                                      invert_positions_to_keep=True)
        d1 = DNA('.C-GTTGG..', metadata={'id': "d1"})
        d2 = DNA('TCGGT-GGCC', metadata={'id': "d2"})
        d3 = DNA('-C-GTTGC--', metadata={'id': "d3"})
        expected = Alignment([d1, d2, d3])
        self.assertEqual(actual, expected)

        # keep seqs and positions
        actual = self.a1.subalignment(seqs_to_keep=[0, 2],
                                      positions_to_keep=[0, 2, 3])
        d1 = DNA('.AC', metadata={'id': "d1"})
        d3 = DNA('.AC', metadata={'id': "d3"})
        expected = Alignment([d1, d3])
        self.assertEqual(actual, expected)

        # keep seqs and positions (invert)
        actual = self.a1.subalignment(seqs_to_keep=[0, 2],
                                      positions_to_keep=[0, 2, 3],
                                      invert_seqs_to_keep=True,
                                      invert_positions_to_keep=True)
        d2 = DNA('TCGGT-GGCC', metadata={'id': "d2"})
        expected = Alignment([d2])
        self.assertEqual(actual, expected)

    def test_subalignment_filter_out_everything(self):
        exp = Alignment([])

        # no sequences
        obs = self.a1.subalignment(seqs_to_keep=None, invert_seqs_to_keep=True)
        self.assertEqual(obs, exp)

        # no positions
        obs = self.a1.subalignment(positions_to_keep=None,
                                   invert_positions_to_keep=True)
        self.assertEqual(obs, exp)

    def test_init_not_equal_lengths(self):
        invalid_seqs = [self.d1, self.d2, self.d3,
                        DNA('.-ACC-GTGC--', metadata={'id': "i2"})]
        self.assertRaises(AlignmentError, Alignment,
                          invalid_seqs)

    def test_init_equal_lengths(self):
        seqs = [self.d1, self.d2, self.d3]
        Alignment(seqs)

    def test_iter_positions(self):
        actual = list(self.a2.iter_positions())
        expected = [
            [RNA('U', metadata={'id': 'r1'}), RNA('A', metadata={'id': 'r2'})],
            [RNA('U', metadata={'id': 'r1'}), RNA('C', metadata={'id': 'r2'})],
            [RNA('A', metadata={'id': 'r1'}), RNA('G', metadata={'id': 'r2'})],
            [RNA('U', metadata={'id': 'r1'}), RNA('U', metadata={'id': 'r2'})],
            [RNA('-', metadata={'id': 'r1'}), RNA('U', metadata={'id': 'r2'})]
        ]
        self.assertEqual(actual, expected)

        actual = list(self.a2.iter_positions(constructor=str))
        expected = [list('UA'),
                    list('UC'),
                    list('AG'),
                    list('UU'),
                    list('-U')]
        self.assertEqual(actual, expected)

    def test_majority_consensus(self):
        # empty cases
        self.assertEqual(
            self.empty.majority_consensus(), Sequence(''))
        self.assertEqual(
            self.no_positions.majority_consensus(), RNA(''))

        # alignment where all sequences are the same
        aln = Alignment([DNA('AG', metadata={'id': 'a'}),
                         DNA('AG', metadata={'id': 'b'})])
        self.assertEqual(aln.majority_consensus(), DNA('AG'))

        # no ties
        d1 = DNA('TTT', metadata={'id': "d1"})
        d2 = DNA('TT-', metadata={'id': "d2"})
        d3 = DNA('TC-', metadata={'id': "d3"})
        a1 = Alignment([d1, d2, d3])
        self.assertEqual(a1.majority_consensus(), DNA('TT-'))

        # ties
        d1 = DNA('T', metadata={'id': "d1"})
        d2 = DNA('A', metadata={'id': "d2"})
        a1 = Alignment([d1, d2])
        self.assertTrue(a1.majority_consensus() in
                        [DNA('T'), DNA('A')])

    def test_omit_gap_positions(self):
        expected = self.a2
        self.assertEqual(self.a2.omit_gap_positions(1.0), expected)
        self.assertEqual(self.a2.omit_gap_positions(0.51), expected)

        r1 = RNA('UUAU', metadata={'id': "r1"})
        r2 = RNA('ACGU', metadata={'id': "r2"})
        expected = Alignment([r1, r2])
        self.assertEqual(self.a2.omit_gap_positions(0.49), expected)

        r1 = RNA('UUAU', metadata={'id': "r1"})
        r2 = RNA('ACGU', metadata={'id': "r2"})
        expected = Alignment([r1, r2])
        self.assertEqual(self.a2.omit_gap_positions(0.0), expected)

        self.assertEqual(self.empty.omit_gap_positions(0.0), self.empty)
        self.assertEqual(self.empty.omit_gap_positions(0.49), self.empty)
        self.assertEqual(self.empty.omit_gap_positions(1.0), self.empty)

        # Test to ensure floating point precision bug isn't present. See the
        # tests for Alignment.position_frequencies for more details.
        seqs = []
        for i in range(33):
            seqs.append(DNA('-.', metadata={'id': str(i)}))
        aln = Alignment(seqs)
        self.assertEqual(aln.omit_gap_positions(1 - np.finfo(float).eps),
                         Alignment([DNA('', metadata={'id': str(i)})
                                    for i in range(33)]))

    def test_omit_gap_sequences(self):
        expected = self.a2
        self.assertEqual(self.a2.omit_gap_sequences(1.0), expected)
        self.assertEqual(self.a2.omit_gap_sequences(0.20), expected)

        expected = Alignment([self.r2])
        self.assertEqual(self.a2.omit_gap_sequences(0.19), expected)

        self.assertEqual(self.empty.omit_gap_sequences(0.0), self.empty)
        self.assertEqual(self.empty.omit_gap_sequences(0.2), self.empty)
        self.assertEqual(self.empty.omit_gap_sequences(1.0), self.empty)

        # Test to ensure floating point precision bug isn't present. See the
        # tests for Alignment.position_frequencies for more details.
        aln = Alignment([DNA('.' * 33, metadata={'id': 'abc'}),
                         DNA('-' * 33, metadata={'id': 'def'})])
        self.assertEqual(aln.omit_gap_sequences(1 - np.finfo(float).eps),
                         Alignment([]))

    def test_position_counters(self):
        self.assertEqual(self.empty.position_counters(), [])

        self.assertEqual(self.no_positions.position_counters(), [])

        expected = [Counter({'U': 1, 'A': 1}),
                    Counter({'U': 1, 'C': 1}),
                    Counter({'A': 1, 'G': 1}),
                    Counter({'U': 2}),
                    Counter({'-': 1, 'U': 1})]
        self.assertEqual(self.a2.position_counters(), expected)

    def test_position_frequencies(self):
        self.assertEqual(self.empty.position_frequencies(), [])

        self.assertEqual(self.no_positions.position_frequencies(), [])

        expected = [defaultdict(float, {'U': 0.5, 'A': 0.5}),
                    defaultdict(float, {'U': 0.5, 'C': 0.5}),
                    defaultdict(float, {'A': 0.5, 'G': 0.5}),
                    defaultdict(float, {'U': 1.0}),
                    defaultdict(float, {'-': 0.5, 'U': 0.5})]
        self.assertEqual(self.a2.position_frequencies(), expected)

    def test_position_frequencies_floating_point_precision(self):
        # Test that a position with no variation yields a frequency of exactly
        # 1.0. Note that it is important to use self.assertEqual here instead
        # of self.assertAlmostEqual because we want to test for exactly 1.0. A
        # previous implementation of Alignment.position_frequencies added
        # (1 / sequence_count) for each occurrence of a character in a position
        # to compute the frequencies (see
        # https://github.com/biocore/scikit-bio/issues/801). In certain cases,
        # this yielded a frequency slightly less than 1.0 due to roundoff
        # error. The test case here uses an alignment of 10 sequences with no
        # variation at a position. This test case exposes the roundoff error
        # present in the previous implementation because 1/10 added 10 times
        # yields a number slightly less than 1.0. This occurs because 1/10
        # cannot be represented exactly as a floating point number.
        seqs = []
        for i in range(10):
            seqs.append(DNA('A', metadata={'id': str(i)}))
        aln = Alignment(seqs)
        self.assertEqual(aln.position_frequencies(),
                         [defaultdict(float, {'A': 1.0})])

    def test_position_entropies(self):
        # tested by calculating values as described in this post:
        #  http://stackoverflow.com/a/15476958/3424666
        expected = [0.69314, 0.69314, 0.69314, 0.0, np.nan]
        np.testing.assert_almost_equal(self.a2.position_entropies(),
                                       expected, 5)

        expected = [1.0, 1.0, 1.0, 0.0, np.nan]
        np.testing.assert_almost_equal(self.a2.position_entropies(base=2),
                                       expected, 5)

        np.testing.assert_almost_equal(self.empty.position_entropies(base=2),
                                       [])

    def test_kmer_frequencies(self):
        expected = [defaultdict(float, {'U': 3 / 5, 'A': 1 / 5, '-': 1 / 5}),
                    defaultdict(float, {'A': 1 / 5, 'C': 1 / 5, 'G': 1 / 5,
                                        'U': 2 / 5})]
        actual = self.a2.kmer_frequencies(k=1, relative=True)
        for a, e in zip(actual, expected):
            self.assertEqual(sorted(a), sorted(e), 5)
            np.testing.assert_almost_equal(sorted(a.values()),
                                           sorted(e.values()), 5)

    def test_sequence_length(self):
        self.assertEqual(self.a1.sequence_length(), 13)
        self.assertEqual(self.a2.sequence_length(), 5)
        self.assertEqual(self.empty.sequence_length(), 0)

    def test_validate_lengths(self):
        self.assertTrue(self.a1._validate_lengths())
        self.assertTrue(self.a2._validate_lengths())
        self.assertTrue(self.empty._validate_lengths())

        self.assertTrue(Alignment([
            DNA('TTT', metadata={'id': "d1"})])._validate_lengths())

<<<<<<< HEAD

class StockholmAlignmentTests(TestCase):
    def setUp(self):
        self.seqs = [DNA("ACC-G-GGTA", metadata={'id': "seq1"}),
                     DNA("TCC-G-GGCA", metadata={'id': "seq2"})]
        self.GF = OrderedDict([
            ("AC", "RF00360"),
            ("BM", ["cmbuild  -F CM SEED",
                    "cmsearch  -Z 274931 -E 1000000"]),
            ("SQ", "9"),
            ("RT", ["TITLE1",  "TITLE2"]),
            ("RN", ["[1]", "[2]"]),
            ("RA", ["Auth1;", "Auth2;"]),
            ("RL", ["J Mol Biol", "Cell"]),
            ("RM", ["11469857", "12007400"]),
            ('RN', ['[1]', '[2]'])
        ])
        self.GS = {"AC": OrderedDict([("seq1", "111"), ("seq2", "222")])}
        self.GR = {"SS": OrderedDict([("seq1", "1110101111"),
                                      ("seq2", "0110101110")])}
        self.GC = {"SS_cons": "(((....)))"}
        self.st = StockholmAlignment(self.seqs, gc=self.GC, gf=self.GF,
                                     gs=self.GS, gr=self.GR)

    def test_retrieve_metadata(self):
        self.assertEqual(self.st.gc, self.GC)
        self.assertEqual(self.st.gf, self.GF)
        self.assertEqual(self.st.gs, self.GS)
        self.assertEqual(self.st.gr, self.GR)

    def test_from_file_alignment(self):
        # test that a basic stockholm file with interleaved alignment can be
        # parsed
        sto = StringIO("# STOCKHOLM 1.0\n"
                       "seq1      ACC-G\n"
                       "seq2      TCC-G\n\n"
                       "seq1      -GGTA\n"
                       "seq2      -GGCA\n//")
        obs_sto = next(StockholmAlignment.from_file(sto, DNA))
        exp_sto = StockholmAlignment(self.seqs)
        self.assertEqual(obs_sto, exp_sto)

    def test_from_file_GF(self):
        # remove rn line to make sure auto-added
        self.GF.pop("RN")
        sto = StringIO("# STOCKHOLM 1.0\n#=GF RN [1]\n#=GF RM 11469857\n"
                       "#=GF RT TITLE1\n#=GF RA Auth1;\n#=GF RL J Mol Biol\n"
                       "#=GF RN [2]\n#=GF RM 12007400\n#=GF RT TITLE2\n"
                       "#=GF RA Auth2;\n#=GF RL Cell\n#=GF AC RF00360\n"
                       "#=GF BM cmbuild  -F CM SEED\n"
                       "#=GF BM cmsearch  -Z 274931 -E 1000000\n#=GF SQ 9\n"
                       "seq1         ACC-G-GGTA\nseq2         TCC-G-GGCA\n//")
        obs_sto = next(StockholmAlignment.from_file(sto, DNA))
        exp_sto = StockholmAlignment(self.seqs, self.GF, {}, {}, {})
        self.assertEqual(obs_sto, exp_sto)

    def test_from_file_GC(self):
        sto = StringIO("# STOCKHOLM 1.0\n"
                       "seq1         ACC-G-GGTA\nseq2         TCC-G-GGCA\n"
                       "#=GC SS_cons (((....)))\n//")
        obs_sto = next(StockholmAlignment.from_file(sto, DNA))
        exp_sto = StockholmAlignment(self.seqs, {}, {}, {}, self.GC)
        self.assertEqual(obs_sto, exp_sto)

    def test_from_file_GS(self):
        sto = StringIO("# STOCKHOLM 1.0\n#=GS seq2 AC 222\n#=GS seq1 AC 111\n"
                       "seq1          ACC-G-GGTA\n"
                       "seq2          TCC-G-GGCA\n//")
        obs_sto = next(StockholmAlignment.from_file(sto, DNA))
        exp_sto = StockholmAlignment(self.seqs, {}, self.GS, {}, {})
        self.assertEqual(obs_sto, exp_sto)

    def test_from_file_GR(self):
        sto = StringIO("# STOCKHOLM 1.0\nseq1          ACC-G\n"
                       "#=GR seq1 SS  11101\nseq2          TCC-G\n"
                       "#=GR seq2 SS  01101\n\nseq1          -GGTA\n"
                       "#=GR seq1 SS  01111\nseq2          -GGCA\n"
                       "#=GR seq2 SS  01110\n//")
        obs_sto = next(StockholmAlignment.from_file(sto, DNA))
        exp_sto = StockholmAlignment(self.seqs, {}, {}, self.GR, {})
        self.assertEqual(obs_sto, exp_sto)

    def test_from_file_multi(self):
        sto = StringIO("# STOCKHOLM 1.0\n#=GS seq2 AC 222\n#=GS seq1 AC 111\n"
                       "seq1          ACC-G-GGTA\n"
                       "seq2          TCC-G-GGCA\n//\n"
                       "# STOCKHOLM 1.0\nseq1          ACC-G-GGTA\n"
                       "#=GR seq1 SS  1110101111\nseq2          TCC-G-GGCA\n"
                       "#=GR seq2 SS  0110101110\n//")
        obs_sto = StockholmAlignment.from_file(sto, DNA)
        count = 0
        for obs in obs_sto:
            if count == 0:
                exp_sto = StockholmAlignment(self.seqs, {}, self.GS, {}, {})
                self.assertEqual(obs, exp_sto)
            elif count == 1:
                exp_sto = StockholmAlignment(self.seqs, {}, {}, self.GR, {})
                self.assertEqual(obs, exp_sto)
            else:
                raise AssertionError("More than 2 sto alignments parsed!")
            count += 1

    def test_parse_gf_multiline_nh(self):
        sto = ["#=GF TN MULTILINE TREE",
               "#=GF NH THIS IS FIRST", "#=GF NH THIS IS SECOND",
               "#=GF AC 1283394"]
        exp = {'TN': 'MULTILINE TREE',
               'NH': 'THIS IS FIRST THIS IS SECOND',
               'AC': '1283394'}
        self.assertEqual(self.st._parse_gf_info(sto), exp)

    def test_parse_gf_multiline_cc(self):
        sto = ["#=GF CC THIS IS FIRST", "#=GF CC THIS IS SECOND"]
        exp = {'CC': 'THIS IS FIRST THIS IS SECOND'}
        self.assertEqual(self.st._parse_gf_info(sto), exp)

    def test_parse_gf_info_nongf(self):
        sto = ["#=GF AC BLAAAAAAAHHH", "#=GC HUH THIS SHOULD NOT BE HERE"]
        with self.assertRaises(StockholmParseError):
            self.st._parse_gf_info(sto)

    def test_parse_gf_info_malformed(self):
        # too short of a line
        sto = ["#=GF AC", "#=GF"]
        with self.assertRaises(StockholmParseError):
            self.st._parse_gf_info(sto)

    def test_parse_gc_info_nongf(self):
        sto = ["#=GC AC BLAAAAAAAHHH", "#=GF HUH THIS SHOULD NOT BE HERE"]
        with self.assertRaises(StockholmParseError):
            self.st._parse_gf_info(sto)

    def test_parse_gc_info_strict_len(self):
        sto = ["#=GC SS_cons (((..)))"]
        with self.assertRaises(StockholmParseError):
            self.st._parse_gc_info(sto, seqlen=20, strict=True)

    def test_parse_gc_info_strict_duplicate(self):
        sto = ["#=GC SS_cons (((..)))", "#=GC SS_cons (((..)))"]
        with self.assertRaises(StockholmParseError):
            self.st._parse_gc_info(sto, seqlen=8, strict=True)

    def test_parse_gc_info_malformed(self):
        # too short of a line
        sto = ["#=GC AC BLAAAAAAAHHH", "#=GC"]
        with self.assertRaises(StockholmParseError):
            self.st._parse_gc_info(sto)

    def test_parse_gs_gr_info_mixed(self):
        sto = ["#=GS seq1 AC BLAAA", "#=GR seq2 HUH THIS SHOULD NOT BE HERE"]
        with self.assertRaises(StockholmParseError):
            self.st._parse_gs_gr_info(sto)

    def test_parse_gs_gr_info_malformed(self):
        # too short of a line
        sto = ["#=GS AC BLAAAAAAAHHH", "#=GS"]
        with self.assertRaises(StockholmParseError):
            self.st._parse_gs_gr_info(sto)

    def test_parse_gs_gr_info_strict(self):
        sto = ["#=GR seq1 SS  10101111", "#=GR seq2 SS  01101"]
        with self.assertRaises(StockholmParseError):
            self.st._parse_gs_gr_info(sto, seqlen=20, strict=True)

    def test_str(self):
        st = StockholmAlignment(self.seqs, gc=self.GC, gf=self.GF, gs=self.GS,
                                gr=self.GR)
        obs = str(st)
        exp = ('# STOCKHOLM 1.0\n'
               '#=GF AC RF00360\n'
               '#=GF BM cmbuild  -F CM SEED\n'
               '#=GF BM cmsearch  -Z 274931 -E 1000000\n'
               '#=GF SQ 9\n'
               '#=GF RN [1]\n'
               '#=GF RM 11469857\n'
               '#=GF RT TITLE1\n'
               '#=GF RA Auth1;\n'
               '#=GF RL J Mol Biol\n'
               '#=GF RN [2]\n'
               '#=GF RM 12007400\n'
               '#=GF RT TITLE2\n'
               '#=GF RA Auth2;\n'
               '#=GF RL Cell\n'
               '#=GS seq1 AC 111\n'
               '#=GS seq2 AC 222\n'
               'seq1          ACC-G-GGTA\n'
               '#=GR seq1 SS  1110101111\n'
               'seq2          TCC-G-GGCA\n'
               '#=GR seq2 SS  0110101110\n'
               '#=GC SS_cons  (((....)))\n//')
        self.assertEqual(obs, exp)

    def test_to_file(self):
        st = StockholmAlignment(self.seqs, gc=self.GC, gf=self.GF, gs=self.GS,
                                gr=self.GR)

        with io.BufferedRandom(TemporaryFile('r+')) as temp_file:
            st.to_file(temp_file)
            temp_file.flush()
            temp_file.seek(0)
            obs = temp_file.read()
            exp = ('# STOCKHOLM 1.0\n'
                   '#=GF AC RF00360\n'
                   '#=GF BM cmbuild  -F CM SEED\n'
                   '#=GF BM cmsearch  -Z 274931 -E 1000000\n'
                   '#=GF SQ 9\n'
                   '#=GF RN [1]\n'
                   '#=GF RM 11469857\n'
                   '#=GF RT TITLE1\n'
                   '#=GF RA Auth1;\n'
                   '#=GF RL J Mol Biol\n'
                   '#=GF RN [2]\n'
                   '#=GF RM 12007400\n'
                   '#=GF RT TITLE2\n'
                   '#=GF RA Auth2;\n'
                   '#=GF RL Cell\n'
                   '#=GS seq1 AC 111\n'
                   '#=GS seq2 AC 222\n'
                   'seq1          ACC-G-GGTA\n'
                   '#=GR seq1 SS  1110101111\n'
                   'seq2          TCC-G-GGCA\n'
                   '#=GR seq2 SS  0110101110\n'
                   '#=GC SS_cons  (((....)))\n//').encode('utf-8')
        self.assertEqual(obs, exp)

    def test_str_gc(self):
        st = StockholmAlignment(self.seqs, gc=self.GC, gf=None, gs=None,
                                gr=None)
        obs = str(st)
        exp = ("# STOCKHOLM 1.0\nseq1          ACC-G-GGTA\n"
               "seq2          TCC-G-GGCA\n"
               "#=GC SS_cons  (((....)))\n//")
        self.assertEqual(obs, exp)

    def test_str_gf(self):
        st = StockholmAlignment(self.seqs, gc=None, gf=self.GF, gs=None,
                                gr=None)
        obs = str(st)
        exp = ('# STOCKHOLM 1.0\n'
               '#=GF AC RF00360\n'
               '#=GF BM cmbuild  -F CM SEED\n'
               '#=GF BM cmsearch  -Z 274931 -E 1000000\n'
               '#=GF SQ 9\n'
               '#=GF RN [1]\n'
               '#=GF RM 11469857\n'
               '#=GF RT TITLE1\n'
               '#=GF RA Auth1;\n'
               '#=GF RL J Mol Biol\n'
               '#=GF RN [2]\n'
               '#=GF RM 12007400\n'
               '#=GF RT TITLE2\n'
               '#=GF RA Auth2;\n'
               '#=GF RL Cell\n'
               'seq1          ACC-G-GGTA\n'
               'seq2          TCC-G-GGCA\n//')
        self.assertEqual(obs, exp)

    def test_str_gs(self):
        st = StockholmAlignment(self.seqs, gc=None, gf=None, gs=self.GS,
                                gr=None)
        obs = str(st)
        exp = ('# STOCKHOLM 1.0\n'
               '#=GS seq1 AC 111\n'
               '#=GS seq2 AC 222\n'
               'seq1          ACC-G-GGTA\n'
               'seq2          TCC-G-GGCA\n//')
        self.assertEqual(obs, exp)

    def test_str_gr(self):
        st = StockholmAlignment(self.seqs, gc=None, gf=None, gs=None,
                                gr=self.GR)
        obs = str(st)
        exp = ("# STOCKHOLM 1.0\nseq1          ACC-G-GGTA\n"
               "#=GR seq1 SS  1110101111\nseq2          TCC-G-GGCA\n"
               "#=GR seq2 SS  0110101110\n//")
        self.assertEqual(obs, exp)

    def test_str_trees(self):
        GF = OrderedDict({"NH": ["IMATREE", "IMATREETOO"],
                          "TN": ["Tree2", "Tree1"]})
        st = StockholmAlignment(self.seqs, gc=None, gf=GF, gs=None,
                                gr=None)
        obs = str(st)
        exp = ("# STOCKHOLM 1.0\n#=GF TN Tree2\n#=GF NH IMATREE\n#=GF TN Tree1"
               "\n#=GF NH IMATREETOO\nseq1          ACC-G-GGTA\n"
               "seq2          TCC-G-GGCA\n//")

        self.assertEqual(obs, exp)


=======
>>>>>>> f1b680aa
if __name__ == "__main__":
    main()<|MERGE_RESOLUTION|>--- conflicted
+++ resolved
@@ -731,298 +731,5 @@
         self.assertTrue(Alignment([
             DNA('TTT', metadata={'id': "d1"})])._validate_lengths())
 
-<<<<<<< HEAD
-
-class StockholmAlignmentTests(TestCase):
-    def setUp(self):
-        self.seqs = [DNA("ACC-G-GGTA", metadata={'id': "seq1"}),
-                     DNA("TCC-G-GGCA", metadata={'id': "seq2"})]
-        self.GF = OrderedDict([
-            ("AC", "RF00360"),
-            ("BM", ["cmbuild  -F CM SEED",
-                    "cmsearch  -Z 274931 -E 1000000"]),
-            ("SQ", "9"),
-            ("RT", ["TITLE1",  "TITLE2"]),
-            ("RN", ["[1]", "[2]"]),
-            ("RA", ["Auth1;", "Auth2;"]),
-            ("RL", ["J Mol Biol", "Cell"]),
-            ("RM", ["11469857", "12007400"]),
-            ('RN', ['[1]', '[2]'])
-        ])
-        self.GS = {"AC": OrderedDict([("seq1", "111"), ("seq2", "222")])}
-        self.GR = {"SS": OrderedDict([("seq1", "1110101111"),
-                                      ("seq2", "0110101110")])}
-        self.GC = {"SS_cons": "(((....)))"}
-        self.st = StockholmAlignment(self.seqs, gc=self.GC, gf=self.GF,
-                                     gs=self.GS, gr=self.GR)
-
-    def test_retrieve_metadata(self):
-        self.assertEqual(self.st.gc, self.GC)
-        self.assertEqual(self.st.gf, self.GF)
-        self.assertEqual(self.st.gs, self.GS)
-        self.assertEqual(self.st.gr, self.GR)
-
-    def test_from_file_alignment(self):
-        # test that a basic stockholm file with interleaved alignment can be
-        # parsed
-        sto = StringIO("# STOCKHOLM 1.0\n"
-                       "seq1      ACC-G\n"
-                       "seq2      TCC-G\n\n"
-                       "seq1      -GGTA\n"
-                       "seq2      -GGCA\n//")
-        obs_sto = next(StockholmAlignment.from_file(sto, DNA))
-        exp_sto = StockholmAlignment(self.seqs)
-        self.assertEqual(obs_sto, exp_sto)
-
-    def test_from_file_GF(self):
-        # remove rn line to make sure auto-added
-        self.GF.pop("RN")
-        sto = StringIO("# STOCKHOLM 1.0\n#=GF RN [1]\n#=GF RM 11469857\n"
-                       "#=GF RT TITLE1\n#=GF RA Auth1;\n#=GF RL J Mol Biol\n"
-                       "#=GF RN [2]\n#=GF RM 12007400\n#=GF RT TITLE2\n"
-                       "#=GF RA Auth2;\n#=GF RL Cell\n#=GF AC RF00360\n"
-                       "#=GF BM cmbuild  -F CM SEED\n"
-                       "#=GF BM cmsearch  -Z 274931 -E 1000000\n#=GF SQ 9\n"
-                       "seq1         ACC-G-GGTA\nseq2         TCC-G-GGCA\n//")
-        obs_sto = next(StockholmAlignment.from_file(sto, DNA))
-        exp_sto = StockholmAlignment(self.seqs, self.GF, {}, {}, {})
-        self.assertEqual(obs_sto, exp_sto)
-
-    def test_from_file_GC(self):
-        sto = StringIO("# STOCKHOLM 1.0\n"
-                       "seq1         ACC-G-GGTA\nseq2         TCC-G-GGCA\n"
-                       "#=GC SS_cons (((....)))\n//")
-        obs_sto = next(StockholmAlignment.from_file(sto, DNA))
-        exp_sto = StockholmAlignment(self.seqs, {}, {}, {}, self.GC)
-        self.assertEqual(obs_sto, exp_sto)
-
-    def test_from_file_GS(self):
-        sto = StringIO("# STOCKHOLM 1.0\n#=GS seq2 AC 222\n#=GS seq1 AC 111\n"
-                       "seq1          ACC-G-GGTA\n"
-                       "seq2          TCC-G-GGCA\n//")
-        obs_sto = next(StockholmAlignment.from_file(sto, DNA))
-        exp_sto = StockholmAlignment(self.seqs, {}, self.GS, {}, {})
-        self.assertEqual(obs_sto, exp_sto)
-
-    def test_from_file_GR(self):
-        sto = StringIO("# STOCKHOLM 1.0\nseq1          ACC-G\n"
-                       "#=GR seq1 SS  11101\nseq2          TCC-G\n"
-                       "#=GR seq2 SS  01101\n\nseq1          -GGTA\n"
-                       "#=GR seq1 SS  01111\nseq2          -GGCA\n"
-                       "#=GR seq2 SS  01110\n//")
-        obs_sto = next(StockholmAlignment.from_file(sto, DNA))
-        exp_sto = StockholmAlignment(self.seqs, {}, {}, self.GR, {})
-        self.assertEqual(obs_sto, exp_sto)
-
-    def test_from_file_multi(self):
-        sto = StringIO("# STOCKHOLM 1.0\n#=GS seq2 AC 222\n#=GS seq1 AC 111\n"
-                       "seq1          ACC-G-GGTA\n"
-                       "seq2          TCC-G-GGCA\n//\n"
-                       "# STOCKHOLM 1.0\nseq1          ACC-G-GGTA\n"
-                       "#=GR seq1 SS  1110101111\nseq2          TCC-G-GGCA\n"
-                       "#=GR seq2 SS  0110101110\n//")
-        obs_sto = StockholmAlignment.from_file(sto, DNA)
-        count = 0
-        for obs in obs_sto:
-            if count == 0:
-                exp_sto = StockholmAlignment(self.seqs, {}, self.GS, {}, {})
-                self.assertEqual(obs, exp_sto)
-            elif count == 1:
-                exp_sto = StockholmAlignment(self.seqs, {}, {}, self.GR, {})
-                self.assertEqual(obs, exp_sto)
-            else:
-                raise AssertionError("More than 2 sto alignments parsed!")
-            count += 1
-
-    def test_parse_gf_multiline_nh(self):
-        sto = ["#=GF TN MULTILINE TREE",
-               "#=GF NH THIS IS FIRST", "#=GF NH THIS IS SECOND",
-               "#=GF AC 1283394"]
-        exp = {'TN': 'MULTILINE TREE',
-               'NH': 'THIS IS FIRST THIS IS SECOND',
-               'AC': '1283394'}
-        self.assertEqual(self.st._parse_gf_info(sto), exp)
-
-    def test_parse_gf_multiline_cc(self):
-        sto = ["#=GF CC THIS IS FIRST", "#=GF CC THIS IS SECOND"]
-        exp = {'CC': 'THIS IS FIRST THIS IS SECOND'}
-        self.assertEqual(self.st._parse_gf_info(sto), exp)
-
-    def test_parse_gf_info_nongf(self):
-        sto = ["#=GF AC BLAAAAAAAHHH", "#=GC HUH THIS SHOULD NOT BE HERE"]
-        with self.assertRaises(StockholmParseError):
-            self.st._parse_gf_info(sto)
-
-    def test_parse_gf_info_malformed(self):
-        # too short of a line
-        sto = ["#=GF AC", "#=GF"]
-        with self.assertRaises(StockholmParseError):
-            self.st._parse_gf_info(sto)
-
-    def test_parse_gc_info_nongf(self):
-        sto = ["#=GC AC BLAAAAAAAHHH", "#=GF HUH THIS SHOULD NOT BE HERE"]
-        with self.assertRaises(StockholmParseError):
-            self.st._parse_gf_info(sto)
-
-    def test_parse_gc_info_strict_len(self):
-        sto = ["#=GC SS_cons (((..)))"]
-        with self.assertRaises(StockholmParseError):
-            self.st._parse_gc_info(sto, seqlen=20, strict=True)
-
-    def test_parse_gc_info_strict_duplicate(self):
-        sto = ["#=GC SS_cons (((..)))", "#=GC SS_cons (((..)))"]
-        with self.assertRaises(StockholmParseError):
-            self.st._parse_gc_info(sto, seqlen=8, strict=True)
-
-    def test_parse_gc_info_malformed(self):
-        # too short of a line
-        sto = ["#=GC AC BLAAAAAAAHHH", "#=GC"]
-        with self.assertRaises(StockholmParseError):
-            self.st._parse_gc_info(sto)
-
-    def test_parse_gs_gr_info_mixed(self):
-        sto = ["#=GS seq1 AC BLAAA", "#=GR seq2 HUH THIS SHOULD NOT BE HERE"]
-        with self.assertRaises(StockholmParseError):
-            self.st._parse_gs_gr_info(sto)
-
-    def test_parse_gs_gr_info_malformed(self):
-        # too short of a line
-        sto = ["#=GS AC BLAAAAAAAHHH", "#=GS"]
-        with self.assertRaises(StockholmParseError):
-            self.st._parse_gs_gr_info(sto)
-
-    def test_parse_gs_gr_info_strict(self):
-        sto = ["#=GR seq1 SS  10101111", "#=GR seq2 SS  01101"]
-        with self.assertRaises(StockholmParseError):
-            self.st._parse_gs_gr_info(sto, seqlen=20, strict=True)
-
-    def test_str(self):
-        st = StockholmAlignment(self.seqs, gc=self.GC, gf=self.GF, gs=self.GS,
-                                gr=self.GR)
-        obs = str(st)
-        exp = ('# STOCKHOLM 1.0\n'
-               '#=GF AC RF00360\n'
-               '#=GF BM cmbuild  -F CM SEED\n'
-               '#=GF BM cmsearch  -Z 274931 -E 1000000\n'
-               '#=GF SQ 9\n'
-               '#=GF RN [1]\n'
-               '#=GF RM 11469857\n'
-               '#=GF RT TITLE1\n'
-               '#=GF RA Auth1;\n'
-               '#=GF RL J Mol Biol\n'
-               '#=GF RN [2]\n'
-               '#=GF RM 12007400\n'
-               '#=GF RT TITLE2\n'
-               '#=GF RA Auth2;\n'
-               '#=GF RL Cell\n'
-               '#=GS seq1 AC 111\n'
-               '#=GS seq2 AC 222\n'
-               'seq1          ACC-G-GGTA\n'
-               '#=GR seq1 SS  1110101111\n'
-               'seq2          TCC-G-GGCA\n'
-               '#=GR seq2 SS  0110101110\n'
-               '#=GC SS_cons  (((....)))\n//')
-        self.assertEqual(obs, exp)
-
-    def test_to_file(self):
-        st = StockholmAlignment(self.seqs, gc=self.GC, gf=self.GF, gs=self.GS,
-                                gr=self.GR)
-
-        with io.BufferedRandom(TemporaryFile('r+')) as temp_file:
-            st.to_file(temp_file)
-            temp_file.flush()
-            temp_file.seek(0)
-            obs = temp_file.read()
-            exp = ('# STOCKHOLM 1.0\n'
-                   '#=GF AC RF00360\n'
-                   '#=GF BM cmbuild  -F CM SEED\n'
-                   '#=GF BM cmsearch  -Z 274931 -E 1000000\n'
-                   '#=GF SQ 9\n'
-                   '#=GF RN [1]\n'
-                   '#=GF RM 11469857\n'
-                   '#=GF RT TITLE1\n'
-                   '#=GF RA Auth1;\n'
-                   '#=GF RL J Mol Biol\n'
-                   '#=GF RN [2]\n'
-                   '#=GF RM 12007400\n'
-                   '#=GF RT TITLE2\n'
-                   '#=GF RA Auth2;\n'
-                   '#=GF RL Cell\n'
-                   '#=GS seq1 AC 111\n'
-                   '#=GS seq2 AC 222\n'
-                   'seq1          ACC-G-GGTA\n'
-                   '#=GR seq1 SS  1110101111\n'
-                   'seq2          TCC-G-GGCA\n'
-                   '#=GR seq2 SS  0110101110\n'
-                   '#=GC SS_cons  (((....)))\n//').encode('utf-8')
-        self.assertEqual(obs, exp)
-
-    def test_str_gc(self):
-        st = StockholmAlignment(self.seqs, gc=self.GC, gf=None, gs=None,
-                                gr=None)
-        obs = str(st)
-        exp = ("# STOCKHOLM 1.0\nseq1          ACC-G-GGTA\n"
-               "seq2          TCC-G-GGCA\n"
-               "#=GC SS_cons  (((....)))\n//")
-        self.assertEqual(obs, exp)
-
-    def test_str_gf(self):
-        st = StockholmAlignment(self.seqs, gc=None, gf=self.GF, gs=None,
-                                gr=None)
-        obs = str(st)
-        exp = ('# STOCKHOLM 1.0\n'
-               '#=GF AC RF00360\n'
-               '#=GF BM cmbuild  -F CM SEED\n'
-               '#=GF BM cmsearch  -Z 274931 -E 1000000\n'
-               '#=GF SQ 9\n'
-               '#=GF RN [1]\n'
-               '#=GF RM 11469857\n'
-               '#=GF RT TITLE1\n'
-               '#=GF RA Auth1;\n'
-               '#=GF RL J Mol Biol\n'
-               '#=GF RN [2]\n'
-               '#=GF RM 12007400\n'
-               '#=GF RT TITLE2\n'
-               '#=GF RA Auth2;\n'
-               '#=GF RL Cell\n'
-               'seq1          ACC-G-GGTA\n'
-               'seq2          TCC-G-GGCA\n//')
-        self.assertEqual(obs, exp)
-
-    def test_str_gs(self):
-        st = StockholmAlignment(self.seqs, gc=None, gf=None, gs=self.GS,
-                                gr=None)
-        obs = str(st)
-        exp = ('# STOCKHOLM 1.0\n'
-               '#=GS seq1 AC 111\n'
-               '#=GS seq2 AC 222\n'
-               'seq1          ACC-G-GGTA\n'
-               'seq2          TCC-G-GGCA\n//')
-        self.assertEqual(obs, exp)
-
-    def test_str_gr(self):
-        st = StockholmAlignment(self.seqs, gc=None, gf=None, gs=None,
-                                gr=self.GR)
-        obs = str(st)
-        exp = ("# STOCKHOLM 1.0\nseq1          ACC-G-GGTA\n"
-               "#=GR seq1 SS  1110101111\nseq2          TCC-G-GGCA\n"
-               "#=GR seq2 SS  0110101110\n//")
-        self.assertEqual(obs, exp)
-
-    def test_str_trees(self):
-        GF = OrderedDict({"NH": ["IMATREE", "IMATREETOO"],
-                          "TN": ["Tree2", "Tree1"]})
-        st = StockholmAlignment(self.seqs, gc=None, gf=GF, gs=None,
-                                gr=None)
-        obs = str(st)
-        exp = ("# STOCKHOLM 1.0\n#=GF TN Tree2\n#=GF NH IMATREE\n#=GF TN Tree1"
-               "\n#=GF NH IMATREETOO\nseq1          ACC-G-GGTA\n"
-               "seq2          TCC-G-GGCA\n//")
-
-        self.assertEqual(obs, exp)
-
-
-=======
->>>>>>> f1b680aa
 if __name__ == "__main__":
     main()