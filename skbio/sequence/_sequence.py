# ----------------------------------------------------------------------------
# Copyright (c) 2013--, scikit-bio development team.
#
# Distributed under the terms of the Modified BSD License.
#
# The full license is in the file COPYING.txt, distributed with this software.
# ----------------------------------------------------------------------------

from __future__ import absolute_import, division, print_function
from future.builtins import range
from future.utils import viewitems
import six
from six import string_types, text_type

import re
import collections
import numbers
from contextlib import contextmanager

import numpy as np
from scipy.spatial.distance import hamming

import pandas as pd

from skbio._base import SkbioObject
from skbio.util._misc import reprnator


class Sequence(collections.Sequence, SkbioObject):
    """Store biological sequence data and optional associated metadata.

    ``Sequence`` objects do not enforce an alphabet and are thus the most
    generic objects for storing biological sequence data. Subclasses ``DNA``,
    ``RNA``, and ``Protein`` enforce the IUPAC character set [1]_ for, and
    provide operations specific to, each respective molecule type.

    Parameters
    ----------
    sequence : str, Sequence, or 1D np.ndarray (np.uint8 or '\|S1')
        Characters representing the biological sequence itself.
    metadata : dict, optional
        Arbitrary metadata which applies to the entire sequence.
    positional_metadata : Pandas DataFrame consumable, optional
        Arbitrary per-character metadata. For example, quality data from
        sequencing reads. Must be able to be passed directly to the Pandas
        DataFrame constructor.

    Attributes
    ----------
<<<<<<< HEAD
    sequence
    metadata
    positional_metadata
=======
    id
    description
    values
    quality
>>>>>>> 2c57251c

    See Also
    --------
    DNA
    RNA
    Protein

    Notes
    -----
    ``Sequence`` objects are immutable.

    References
    ----------
    .. [1] Nomenclature for incompletely specified bases in nucleic acid
       sequences: recommendations 1984.
       Nucleic Acids Res. May 10, 1985; 13(9): 3021-3030.
       A Cornish-Bowden

    Examples
    --------
    >>> from skbio import Sequence
    >>> s = Sequence('GGUCGUGAAGGA')
    >>> s # doctest: +NORMALIZE_WHITESPACE
    Sequence('GGUCGUGAAGGA', length=12, has_metadata=False,
             has_positional_metadata=False)
    >>> t = Sequence('CAT', metadata={'id':'seq-id', 'desc':'seq desc'},
    ...              positional_metadata={'qual':[42, 42, 1]})
    >>> t # doctest: +NORMALIZE_WHITESPACE
    Sequence('CAT', length=3, has_metadata=True,
             has_positional_metadata=True)

    """
    default_write_format = 'fasta'
    __hash__ = None  # TODO revisit hashability when all properties are present

    @property
    def values(self):
        """Array containing underlying sequence characters.

        Notes
        -----
        This property is not writeable.

        Examples
        --------
        >>> from skbio import Sequence
<<<<<<< HEAD
        >>> s = Sequence('AACGA')
        >>> s.sequence # doctest: +NORMALIZE_WHITESPACE
=======
        >>> s = Sequence('AACGA', id='seq1', description='some seq')
        >>> s.values # doctest: +NORMALIZE_WHITESPACE
>>>>>>> 2c57251c
        array(['A', 'A', 'C', 'G', 'A'],
              dtype='|S1')

        """
        return self._bytes.view('|S1')

    @property
    def metadata(self):
        """dict containing metadata which applies to the entire sequence.

        Notes
        -----
        This property is writeable.

        Examples
        --------
        >>> from skbio import Sequence
        >>> s = Sequence('ACGTACGTACGTACGT', metadata={'id': 'seq-id',
        ...                                 'description': 'seq description'})
        >>> s # doctest: +NORMALIZE_WHITESPACE
        Sequence('ACGTACGTACGTACGT', length=16, has_metadata=True,
                 has_positional_metadata=False)
        >>> s.metadata
        {'id': 'seq-id', 'description': 'seq description'}

        """
        return self._metadata

    @property
    def positional_metadata(self):
        """Pandas DataFrame containing metadata on a per-character basis.

        Notes
        -----
        This property is writeable.

        Examples
        --------
        >>> from skbio import Sequence
        >>> s = Sequence('ACGTACGTACGTACGT',
        ...              positional_metadata={'quality': range(16)})
        >>> s # doctest: +NORMALIZE_WHITESPACE
        Sequence('ACGTACGTACGTACGT', length=16, has_metadata=False,
                 has_positional_metadata=True)
        >>> s.positional_metadata['quality'].values
        array([ 0,  1,  2,  3,  4,  5,  6,  7,  8,  9, 10, 11, 12, 13, 14, 15])

        """
        return self._positional_metadata

    @property
    def _string(self):
        return self._bytes.tostring()

    def __init__(self, sequence, metadata=None,
                 positional_metadata=None):
        if isinstance(sequence, Sequence):
            if metadata is None:
                metadata = sequence.metadata
            if positional_metadata is None:
                positional_metadata = sequence.positional_metadata

            sequence = sequence._bytes

        if metadata is None:
            metadata = {}
        elif not isinstance(metadata, dict):
            raise TypeError("metadata must be a {}".format(type(dict())))
        self._metadata = metadata

        try:
            self._positional_metadata = pd.DataFrame(positional_metadata)
        except:
            raise TypeError("Positional metadata invalid. Must be consumable "
                            "by Pandas")

        self._set_sequence(sequence)

        num_rows = len(self.positional_metadata.index)
        if num_rows > 0 and num_rows != len(self):
            raise ValueError(
                "Number of positional metadata values (%d) must match the "
                "number of characters in the sequence (%d)." %
                (num_rows, len(self)))

    def _set_sequence(self, sequence):
        """Munge the sequence data into a numpy array of dtype uint8."""
        is_ndarray = isinstance(sequence, np.ndarray)
        if is_ndarray:
            if np.issubdtype(sequence.dtype, np.uint8):
                pass
            elif sequence.dtype == '|S1':
                sequence = sequence.view(np.uint8)
            else:
                raise TypeError(
                    "Can only create sequence from numpy.ndarray of dtype "
                    "np.uint8 or '|S1'. Invalid dtype: %s" %
                    sequence.dtype)

            # numpy doesn't support views of non-contiguous arrays. Since we're
            # making heavy use of views internally, and users may also supply
            # us with a view, make sure we *always* store a contiguous array to
            # avoid hard-to-track bugs. See
            # https://github.com/numpy/numpy/issues/5716
            potential_copy = np.ascontiguousarray(sequence)
            if potential_copy is not sequence:
                self._owns_bytes = True
            else:
                self._owns_bytes = False
            sequence = potential_copy
        else:
            # Python 3 will not raise a UnicodeEncodeError so we force it by
            # encoding it as ascii
            if isinstance(sequence, text_type):
                sequence = sequence.encode("ascii")
            s = np.fromstring(sequence, dtype=np.uint8)

            # There are two possibilities (to our knowledge) at this point:
            # Either the sequence we were given was something string-like,
            # (else it would not have made it past fromstring), or it was a
            # numpy scalar, and so our length must be 1.
            if isinstance(sequence, np.generic) and len(s) != 1:
                raise TypeError("Can cannot create a sequence with %r" %
                                type(sequence).__name__)

            sequence = s
            self._owns_bytes = True

        sequence.flags.writeable = False
        self._bytes = sequence

    def __contains__(self, subsequence):
        """Determine if a subsequence is contained in the biological sequence.

        Parameters
        ----------
        subsequence : str, Sequence, or 1D np.ndarray (np.uint8 or '\|S1')
            The putative subsequence.

        Returns
        -------
        bool
            Indicates whether `subsequence` is contained in the biological
            sequence.

        Raises
        ------
        TypeError
            If `subsequence` is a ``Sequence`` object with a different type
            than the biological sequence.

        Examples
        --------
        >>> from skbio import Sequence
        >>> s = Sequence('GGUCGUGAAGGA')
        >>> 'GGU' in s
        True
        >>> 'CCC' in s
        False

        """
        return self._munge_to_bytestring(subsequence, "in") in self._string

    def __eq__(self, other):
        """Determine if the biological sequence is equal to another.

        Biological sequences are equal if they are *exactly* the same type and
        their sequence characters, metadata, and positional metadata are the
        same.

        Parameters
        ----------
        other : Sequence
            Sequence to test for equality against.

        Returns
        -------
        bool
            Indicates whether the biological sequence is equal to `other`.

        See Also
        --------
        equals

        Notes
        -----
        See ``Sequence.equals`` for more control over equality testing.

        This method is equivalent to ``self.equals(other)``.

        Examples
        --------
        >>> from skbio import Sequence
        >>> s = Sequence('GGUCGUGAAGGA')
        >>> t = Sequence('GGUCGUGAAGGA')
        >>> s == t
        True
        >>> u = Sequence('GGUCGUGACCGA')
        >>> u == t
        False

        Note that because the positional metadata does not match between ``u``
        and ``v``, they are not considered equal:

        >>> v = Sequence('GGUCGUGACCGA',
        ...              positional_metadata={'quality':[1, 5, 3, 3, 2, 42,
        ...                                              100, 9, 10, 0, 42,
        ...                                              42]})
        >>> u == v
        False

        """
        return self.equals(other)

    def __ne__(self, other):
        """Determine if the biological sequence is not equal to another.

        Biological sequences are not equal if they are not *exactly* the same
        type, or their sequence characters, metadata, or positional metadata
        differ.

        Parameters
        ----------
        other : Sequence
            Sequence to test for inequality against.

        Returns
        -------
        bool
            Indicates whether the biological sequence is not equal to `other`.

        See Also
        --------
        equals

        Notes
        -----
        See ``Sequence.equals`` for more control over equality testing.

        Examples
        --------
        >>> from skbio import Sequence
        >>> s = Sequence('GGUCGUGAAGGA')
        >>> t = Sequence('GGUCGUGAAGGA')
        >>> s != t
        False
        >>> u = Sequence('GGUCGUGACCGA')
        >>> u != t
        True
        >>> v = Sequence('GGUCGUGACCGA', metadata={'id':'v'})
        >>> u != v
        True

        """
        return not (self == other)

    def __getitem__(self, indexable):
        """Slice the biological sequence.

        Parameters
        ----------
        indexable : int, slice, iterable (int and slice), 1D array_like (bool)
            The position(s) to return from the biological sequence. If
            `indexable` is an iterable of integers, these are assumed to be
            indices in the sequence to keep. If `indexable` is a 1D
            ``array_like`` of booleans, these are assumed to be the positions
            in the sequence to keep.

        Returns
        -------
        Sequence
            New biological sequence containing the position(s) specified by
            `indexable` in the current biological sequence. If quality scores
            are present, they will be sliced in the same manner and included in
            the returned biological sequence. ID and description are also
            included.

        Examples
        --------
        >>> from skbio import Sequence
        >>> s = Sequence('GGUCGUGAAGGA')

        Obtain a single character from the biological sequence:

        >>> s[1] # doctest: +NORMALIZE_WHITESPACE
        Sequence('G', length=1, has_metadata=False,
                 has_positional_metadata=False)

        Obtain a slice:

        >>> s[7:] # doctest: +NORMALIZE_WHITESPACE
        Sequence('AAGGA', length=5, has_metadata=False,
                 has_positional_metadata=False)

        Obtain characters at the following indices:

        >>> s[[3, 4, 7, 0, 3]] # doctest: +NORMALIZE_WHITESPACE
        Sequence('CGAGC', length=5, has_metadata=False,
                 has_positional_metadata=False)

        Obtain characters at positions evaluating to `True`:

        >>> s = Sequence('GGUCG')
        >>> index = [True, False, True, 'a' is 'a', False]
        >>> s[index] # doctest: +NORMALIZE_WHITESPACE
        Sequence('GUC', length=3, has_metadata=False,
                 has_positional_metadata=False)

        """
        metadata = self.metadata
        if (not isinstance(indexable, np.ndarray) and
            ((not isinstance(indexable, string_types)) and
             hasattr(indexable, '__iter__'))):
            indexable_ = indexable
            indexable = np.asarray(indexable)

            if indexable.dtype == object:
                indexable = list(indexable_)  # TODO: Don't blow out memory

                if len(indexable) == 0:
                    # indexing with an empty list, so convert to ndarray and
                    # fall through to ndarray slicing below
                    indexable = np.asarray(indexable)
                else:
                    seq = np.concatenate(
                        list(self._slices_from_iter(self._bytes, indexable)))
                    index = self._as_slice_if_single_index(indexable)
                    pos_md_slices = \
                        list(self._slices_from_iter(self.positional_metadata,
                                                    index))
                    positional_metadata = \
                        pd.concat(pos_md_slices).reset_index(drop=True)

                    return self._to(sequence=seq, metadata=metadata,
                                    positional_metadata=positional_metadata)
        elif isinstance(indexable, string_types) or \
                isinstance(indexable, bool):
            raise IndexError("Cannot index with %s type: %r" %
                             (type(indexable).__name__, indexable))

        if (isinstance(indexable, np.ndarray) and
            indexable.dtype == bool and
                len(indexable) != len(self)):
            raise IndexError("An boolean vector index must be the same length"
                             " as the sequence (%d, not %d)." %
                             (len(self), len(indexable)))

        if isinstance(indexable, np.ndarray) and indexable.size == 0:
            # convert an empty ndarray to a supported dtype for slicing a numpy
            # array
            indexable = indexable.astype(int)

        seq = self._bytes[indexable]
        positional_metadata = None
        if not self.positional_metadata.empty:
            positional_metadata = self._slice_positional_metadata(indexable)

        return self._to(sequence=seq, metadata=metadata,
                        positional_metadata=positional_metadata)

    def has_metadata(self):
        """Determine if the sequence contains metadata.

        Returns
        -------
        bool
            Indicates whether the sequence has metadata

        Examples
        --------
        >>> from skbio import DNA
        >>> s = DNA('ACACGACGTT')
        >>> s.has_metadata()
        False
        >>> t = DNA('ACACGACGTT', metadata={'id': 'seq-id'})
        >>> t.has_metadata()
        True

        """
        return bool(self.metadata)

    def has_positional_metadata(self):
        """Determine if the sequence contains positional metadata.

        Returns
        -------
        bool
            Indicates whether the sequence has positional metadata

        Examples
        --------
        >>> from skbio import DNA
        >>> s = DNA('ACACGACGTT')
        >>> s.has_positional_metadata()
        False
        >>> t = DNA('ACACGACGTT', positional_metadata={'quality': range(10)})
        >>> t.has_positional_metadata()
        True

        """
        return not self.positional_metadata.empty

    def _slices_from_iter(self, array, indexables):
        for i in indexables:
            if isinstance(i, slice):
                pass
            elif self._is_single_index(i):
                i = self._single_index_to_slice(i)
            else:
                raise IndexError("Cannot slice sequence from iterable "
                                 "containing %r." % i)

            yield array[i]

    @staticmethod
    def _single_index_to_slice(start_index):
        end_index = None if start_index == -1 else start_index+1
        return slice(start_index, end_index)

    @staticmethod
    def _is_single_index(index):
        return isinstance(index, numbers.Integral) and \
               not isinstance(index, bool)

    @staticmethod
    def _as_slice_if_single_index(indexable):
        if Sequence._is_single_index(indexable):
            return Sequence._single_index_to_slice(indexable)
        else:
            return indexable

    def _slice_positional_metadata(self, indexable):
        if self._is_single_index(indexable):
            index = self._single_index_to_slice(indexable)
        else:
            index = indexable
        return self.positional_metadata.iloc[index].reset_index(drop=True)

    def __len__(self):
        """Return the number of characters in the biological sequence.

        Returns
        -------
        int
            The length of the biological sequence.

        Examples
        --------
        >>> from skbio import Sequence
        >>> s = Sequence('GGUC')
        >>> len(s)
        4

        """
        return self._bytes.size

    def __iter__(self):
        """Iterate over positions in the biological sequence.

        Returns
        -------
        iterator
            Position iterator for the biological sequence.

        Examples
        --------
        >>> from skbio import Sequence
        >>> s = Sequence('GGUC')
        >>> for c in s:
        ...     str(c)
        'G'
        'G'
        'U'
        'C'

        """
<<<<<<< HEAD
        for i, c in enumerate(self.sequence):
            pos_md = self._slice_positional_metadata(i)
            yield self._to(sequence=c, metadata=self.metadata,
                           positional_metadata=pos_md)
=======
        if self._has_quality():
            qual = self.quality
        else:
            qual = []

        for c, q in zip_longest(self.values, qual, fillvalue=None):
            yield self._to(sequence=c, quality=q)
>>>>>>> 2c57251c

    def __reversed__(self):
        """Iterate over positions in the biological sequence.

        Returns
        -------
        iterator
            Reverse position iterator for the biological sequence.

        Examples
        --------
        >>> from skbio import Sequence
        >>> s = Sequence('GGUC')
        >>> for c in reversed(s):
        ...     str(c)
        'C'
        'U'
        'G'
        'G'

        """
        return iter(self[::-1])

    def __str__(self):
        """Return biological sequence characters as a string.

        Returns
        -------
        str
            Sequence characters as a string. No metadata or positional
            metadata will be included.

        See Also
        --------
        sequence

        Examples
        --------
        >>> from skbio import Sequence
        >>> s = Sequence('GGUCGUAAAGGA', metadata={'id':'hello'})
        >>> str(s)
        'GGUCGUAAAGGA'

        """
        return str(self._string.decode("ascii"))

    def __repr__(self):
        """Return a string representation of the biological sequence object.

        Returns
        -------
        str
            String representation of the biological sequence object.

        Notes
        -----
        String representation contains the class name, the first six characters
        of the sequence, followed by ellipses, followed by the last six
        characters of the sequence (or the full sequence without
        ellipses, if the sequence is less than 21 characters long), followed by
        the sequence length, followed by flags indicating whether the sequence
        has metadata and/or positional metadata.

        Examples
        --------
        >>> from skbio import Sequence
        >>> s = Sequence('GGUCGUGAAGGA')
        >>> s # doctest: +NORMALIZE_WHITESPACE
        Sequence('GGUCGUGAAGGA', length=12, has_metadata=False,
                 has_positional_metadata=False)
        >>> t = Sequence('ACGT')
        >>> t # doctest: +NORMALIZE_WHITESPACE
        Sequence('ACGT', length=4, has_metadata=False,
                 has_positional_metadata=False)
        >>> t # doctest: +NORMALIZE_WHITESPACE
        Sequence('ACGT', length=4, has_metadata=False,
                 has_positional_metadata=False)
        >>> Sequence('GGUCGUGAAAAAAAAAAAAGGA') # doctest: +NORMALIZE_WHITESPACE
        Sequence('GGUCGU ... AAAGGA', length=22, has_metadata=False,
                 has_positional_metadata=False)
        >>> Sequence('ACGT',
        ...          metadata={id:'seq1'}) # doctest: +NORMALIZE_WHITESPACE
        Sequence('ACGT', length=4, has_metadata=True,
                 has_positional_metadata=False)
        """

        start = self.__class__.__name__ + "("
        end = ")"

        tokens = []

        tokens.append(self._format_str(self))
        tokens.append("length=%d" % len(self))
        tokens.append("has_metadata=%s" % self.has_metadata())
        tokens.append("has_positional_metadata=%s" %
                      self.has_positional_metadata())

        return reprnator(start, tokens, end)

    def _format_str(self, s):
        s = repr(str(s))
        if len(s) > 20:
            return "%s ... %s" % (s[:7], s[-7:])
        return s

    def _format_list(self, l):
        l = list(l)
        if len(l) > 13:
            return "[%s, ..., %s]" % (repr(l[:6])[1:-1], repr(l[-6:])[1:-1])
        return "%r" % l

    def equals(self, other, ignore=None):
        """Determine if the biological sequence is equal to another.

        By default, biological sequences are equal if they are *exactly* the
        same type and their sequence characters, metadata, and positional
        metadata are the same.

        Parameters
        ----------
        other : Sequence
            Sequence to test for equality against.
        ignore : iterable (str), optional
            List of features to ignore in the equality test. By default, all
            features must be the same for two biological sequences to be
            considered equal. Features that can be ignored are ``'type'``,
            ``'sequence'``, ``'metadata'``, and ``'positional_metadata'``.

        Returns
        -------
        bool
            Indicates whether the biological sequence is equal to `other`.

        Examples
        --------
        Define two biological sequences that have the same underlying sequence
        of characters:

        >>> from skbio import Sequence
        >>> s = Sequence('GGUCGUGAAGGA')
        >>> t = Sequence('GGUCGUGAAGGA')

        The two sequences are considered equal because they are the same type,
        their underlying sequence of characters are the same, and their
        optional attributes (metadata and positional_metadata) were not
        provided:

        >>> s.equals(t)
        True
        >>> t.equals(s)
        True

        Define another biological sequence with a different sequence of
        characters than the previous two biological sequences:

        >>> u = Sequence('GGUCGUGACCGA')
        >>> u.equals(t)
        False

        Define a biological sequence with the same sequence of characters as
        ``u``, but with different metadata and positional metadata:

        >>> v = Sequence('GGUCGUGACCGA', metadata={'id':'abc'},
        ...               positional_metadata={'quality':[1, 5, 3, 3, 2, 42,
        ...                                               100, 9, 10, 55, 42,
        ...                                               42]})

        By default, the two sequences are *not* considered equal because their
        metadata and positional metadata do not match:

        >>> u.equals(v)
        False

        By specifying that the metadata and positonal metadata should be
        ignored, they now compare equal:

        >>> u.equals(v, ignore=['metadata', 'positional_metadata'])
        True

        """
        if ignore is None:
            ignore = {}

        # Checks are ordered from least to most expensive.
        if 'type' not in ignore and self.__class__ != other.__class__:
            return False

        if 'sequence' not in ignore and self._string != other._string:
            return False

        if 'metadata' not in ignore and self.metadata != other.metadata:
            return False

        if 'positional_metadata' not in ignore and \
                not self.positional_metadata.equals(other.positional_metadata):
            return False

        return True

    def count(self, subsequence, start=None, end=None):
        """Count occurrences of a subsequence in the biological sequence.

        Parameters
        ----------
        subsequence : str, Sequence, or 1D np.ndarray (np.uint8 or '\|S1')
            Subsequence to count occurrences of.
        start : int, optional
            The position at which to start counting (inclusive).
        end : int, optional
            The position at which to stop counting (exclusive).

        Returns
        -------
        int
            Number of occurrences of `subsequence` in the biological sequence.

        Raises
        ------
        ValueError
            If `subsequence` is of length 0.
        TypeError
            If `subsequence` is a ``Sequence`` object with a different type
            than the biological sequence.

        Examples
        --------
        >>> from skbio import Sequence
        >>> s = Sequence('GGUCG')
        >>> s.count('G')
        3
        >>> s.count('GG')
        1
        >>> s.count('T')
        0
        >>> s.count('G', 2, 5)
        1

        """
        if len(subsequence) == 0:
            raise ValueError("`count` is not defined for empty subsequences.")

        return self._string.count(
            self._munge_to_bytestring(subsequence, "count"), start, end)

    def index(self, subsequence, start=None, end=None):
        """Find position where subsequence first occurs in the sequence.

        Parameters
        ----------
        subsequence : str, Sequence, or 1D np.ndarray (np.uint8 or '\|S1')
            Subsequence to search for in the biological sequence.
        start : int, optional
            The position at which to start searching (inclusive).
        end : int, optional
            The position at which to stop searching (exclusive).

        Returns
        -------
        int
            Position where `subsequence` first occurs in the biological
            sequence.

        Raises
        ------
        ValueError
            If `subsequence` is not present in the biological sequence.
        TypeError
            If `subsequence` is a ``Sequence`` object with a different type
            than the biological sequence.

        Examples
        --------
        >>> from skbio import Sequence
        >>> s = Sequence('ACACGACGTT-')
        >>> s.index('ACG')
        2

        """
        try:
            return self._string.index(
                self._munge_to_bytestring(subsequence, "index"), start, end)
        except ValueError:
            raise ValueError(
                "%r is not present in %r." % (subsequence, self))

    def distance(self, other, metric=None):
        """Compute the distance to another sequence.

        Parameters
        ----------
        other : str, Sequence, or 1D np.ndarray (np.uint8 or '\|S1')
            Sequence to compute the distance to.
        metric : function, optional
            Function used to compute the distance between the biological
            sequence and `other`. If ``None`` (the default),
            ``scipy.spatial.distance.hamming`` will be used.

        Returns
        -------
        float
            Distance between the biological sequence and `other`.

        Raises
        ------
        ValueError
            If the sequences are not the same length when `metric` is ``None``
            (i.e., `metric` is ``scipy.spatial.distance.hamming``). This is
            only checked when using this metric, as equal length is not a
            requirement of all sequence distance metrics. In general, the
            metric itself should test and give an informative error message,
            but the message from ``scipy.spatial.distance.hamming`` is somewhat
            cryptic (as of this writing), and it's the default metric, so we
            explicitly do this check here. This metric-specific check will be
            removed from this method when the ``skbio.sequence.stats`` module
            is created (track progress on issue #913).
        TypeError
            If `other` is a ``Sequence`` object with a different type than the
            biological sequence.

        See Also
        --------
        fraction_diff
        fraction_same
        scipy.spatial.distance.hamming

        Examples
        --------
        >>> from skbio import Sequence
        >>> s = Sequence('GGUC')
        >>> t = Sequence('AGUC')
        >>> s.distance(t)
        0.25
        >>> def custom_dist(s1, s2): return 0.42
        >>> s.distance(t, custom_dist)
        0.42

        """
        # TODO refactor this method to accept a name (string) of the distance
        # metric to apply and accept **kwargs
        other = self._munge_to_sequence(other, 'distance')
        if metric is None:
            # Hamming requires equal length sequences. We are checking this
            # here because the error you would get otherwise is cryptic.
            if len(self) != len(other):
                raise ValueError(
                    "Sequences do not have equal length. "
                    "Hamming distances can only be computed between "
                    "sequences of equal length.")
            metric = hamming
        return float(metric(self.values, other.values))

    def matches(self, other):
        """Find positions that match with another sequence.

        Parameters
        ----------
        other : str, Sequence, or 1D np.ndarray (np.uint8 or '\|S1')
            Sequence to compare to.

        Returns
        -------
        1D np.ndarray (bool)
            Boolean vector where ``True`` at position ``i`` indicates a match
            between the sequences at their positions ``i``.

        Raises
        ------
        ValueError
            If the sequences are not the same length.
        TypeError
            If `other` is a ``Sequence`` object with a different type than the
            biological sequence.

        See Also
        --------
        mismatches

        Examples
        --------
        >>> from skbio import Sequence
        >>> s = Sequence('GGUC')
        >>> t = Sequence('GAUU')
        >>> s.matches(t)
        array([ True, False,  True, False], dtype=bool)

        """
        other = self._munge_to_sequence(other, 'matches/mismatches')
        if len(self) != len(other):
            raise ValueError("Match and mismatch vectors can only be "
                             "generated from equal length sequences.")
        return self._bytes == other._bytes

    def mismatches(self, other):
        """Find positions that do not match with another sequence.

        Parameters
        ----------
        other : str, Sequence, or 1D np.ndarray (np.uint8 or '\|S1')
            Sequence to compare to.

        Returns
        -------
        1D np.ndarray (bool)
            Boolean vector where ``True`` at position ``i`` indicates a
            mismatch between the sequences at their positions ``i``.

        Raises
        ------
        ValueError
            If the sequences are not the same length.
        TypeError
            If `other` is a ``Sequence`` object with a different type than the
            biological sequence.

        See Also
        --------
        matches

        Examples
        --------
        >>> from skbio import Sequence
        >>> s = Sequence('GGUC')
        >>> t = Sequence('GAUU')
        >>> s.mismatches(t)
        array([False,  True, False,  True], dtype=bool)

        """
        return np.invert(self.matches(other))

    def match_frequency(self, other, relative=False):
        """Return count of positions that are the same between two sequences.

        Parameters
        ----------
        other : str, Sequence, or 1D np.ndarray (np.uint8 or '\|S1')
            Sequence to compare to.
        relative : bool, optional
            If ``True``, return the relative frequency of matches instead of
            the count.

        Returns
        -------
        int or float
            Number of positions that are the same between the sequences. This
            will be an ``int`` if `relative` is ``False`` and a ``float``
            if `relative` is ``True``.

        Raises
        ------
        ValueError
            If the sequences are not the same length.
        TypeError
            If `other` is a ``Sequence`` object with a different type than the
            biological sequence.

        See Also
        --------
        mismatch_frequency
        matches
        mismatches
        distance

        Examples
        --------
        >>> from skbio import Sequence
        >>> s = Sequence('GGUC')
        >>> t = Sequence('AGUC')
        >>> s.match_frequency(t)
        3
        >>> s.match_frequency(t, relative=True)
        0.75

        """
        if relative:
            return float(self.matches(other).mean())
        else:
            return int(self.matches(other).sum())

    def mismatch_frequency(self, other, relative=False):
        """Return count of positions that differ between two sequences.

        Parameters
        ----------
        other : str, Sequence, or 1D np.ndarray (np.uint8 or '\|S1')
            Sequence to compare to.
        relative : bool, optional
            If ``True``, return the relative frequency of mismatches instead of
            the count.

        Returns
        -------
        int or float
            Number of positions that differ between the sequences. This will be
            an ``int`` if `relative` is ``False`` and a ``float``
            if `relative` is ``True``.

        Raises
        ------
        ValueError
            If the sequences are not the same length.
        TypeError
            If `other` is a ``Sequence`` object with a different type than the
            biological sequence.

        See Also
        --------
        match_frequency
        matches
        mismatches
        distance

        Examples
        --------
        >>> from skbio import Sequence
        >>> s = Sequence('GGUC')
        >>> t = Sequence('AGUC')
        >>> s.mismatch_frequency(t)
        1
        >>> s.mismatch_frequency(t, relative=True)
        0.25

        """
        if relative:
            return float(self.mismatches(other).mean())
        else:
            return int(self.mismatches(other).sum())

    def iter_kmers(self, k, overlap=True):
        """Generate kmers of length `k` from the biological sequence.

        Parameters
        ----------
        k : int
            The kmer length.
        overlap : bool, optional
            Defines whether the kmers should be overlapping or not.

        Returns
        -------
        iterator
            Iterator of kmers of length `k` contained in the biological
            sequence.

        Raises
        ------
        ValueError
            If `k` is less than 1.

        Examples
        --------
        >>> from skbio import Sequence
        >>> s = Sequence('ACACGACGTT')
<<<<<<< HEAD
        >>> for kmer in s.kmers(4, overlap=False):
        ...     str(kmer)
        'ACAC'
        'GACG'
        >>> for kmer in s.kmers(3, overlap=True):
        ...     str(kmer)
        'ACA'
        'CAC'
        'ACG'
        'CGA'
        'GAC'
        'ACG'
        'CGT'
        'GTT'
=======
        >>> for kmer in s.iter_kmers(4, overlap=False):
        ...     kmer
        Sequence('ACAC', length=4)
        Sequence('GACG', length=4)
        >>> for kmer in s.iter_kmers(3, overlap=True):
        ...     kmer
        Sequence('ACA', length=3)
        Sequence('CAC', length=3)
        Sequence('ACG', length=3)
        Sequence('CGA', length=3)
        Sequence('GAC', length=3)
        Sequence('ACG', length=3)
        Sequence('CGT', length=3)
        Sequence('GTT', length=3)
>>>>>>> 2c57251c

        """
        if k < 1:
            raise ValueError("k must be greater than 0.")

        step = 1 if overlap else k

        for i in range(0, len(self) - k + 1, step):
            yield self[i:i+k]

    def kmer_frequencies(self, k, overlap=True, relative=False):
        """Return counts of words of length `k` from the biological sequence.

        Parameters
        ----------
        k : int
            The word length.
        overlap : bool, optional
            Defines whether the kmers should be overlapping or not.
        relative : bool, optional
            If ``True``, return the relative frequency of each kmer instead of
            its count.

        Returns
        -------
        collections.Counter or collections.defaultdict
            Frequencies of words of length `k` contained in the biological
            sequence. This will be a ``collections.Counter`` if `relative` is
            ``False`` and a ``collections.defaultdict`` if `relative` is
            ``True``.

        Raises
        ------
        ValueError
            If `k` is less than 1.

        Examples
        --------
        >>> from skbio import Sequence
        >>> s = Sequence('ACACATTTATTA')
        >>> s.kmer_frequencies(3, overlap=False)
        Counter({'TTA': 2, 'ACA': 1, 'CAT': 1})
        >>> s.kmer_frequencies(3, relative=True, overlap=False)
        defaultdict(<type 'float'>, {'ACA': 0.25, 'TTA': 0.5, 'CAT': 0.25})

        """
        kmers = self.iter_kmers(k, overlap=overlap)
        freqs = collections.Counter((str(seq) for seq in kmers))

        if relative:
            if overlap:
                num_kmers = len(self) - k + 1
            else:
                num_kmers = len(self) // k

            relative_freqs = collections.defaultdict(float)
            for kmer, count in viewitems(freqs):
                relative_freqs[kmer] = count / num_kmers
            freqs = relative_freqs

        return freqs

    def find_with_regex(self, regex, ignore=None):
        """Generate slices for patterns matched by a regular expression.

        Parameters
        ----------
        regex : str or regular expression object
            String to be compiled into a regular expression, or a pre-
            compiled regular expression object (e.g., from calling
            ``re.compile``).
        ignore : 1D array_like (bool) or iterable (slices or ints), optional
            Indicate the positions to ignore when matching.

        Returns
        -------
        generator
            Yields slices where the regular expression matched.

        Examples
        --------
        >>> from skbio import Sequence
        >>> s = Sequence('AATATACCGGTTATAA')
        >>> for match in s.find_with_regex('(TATA+)'):
        ...     match
        ...     str(s[match])
        slice(2, 6, None)
        'TATA'
        slice(11, 16, None)
        'TATAA'

        """
        if isinstance(regex, string_types):
            regex = re.compile(regex)

        lookup = np.arange(len(self))
        if ignore is None:
            string = str(self)
        else:
            ignore = self._munge_to_index_array(ignore)
            lookup = np.delete(lookup, ignore)
            string = str(self[lookup])

        for match in regex.finditer(string):
            # We start at 1 because we don't want the group that contains all
            # other groups.
            for g in range(1, len(match.groups())+1):
                yield slice(lookup[match.start(g)],
                            lookup[match.end(g) - 1] + 1)

<<<<<<< HEAD
=======
    def iter_contiguous(self, included, min_length=1, invert=False):
        """Yield contiguous subsequences based on `included`.

        Parameters
        ----------
        included : 1D array_like (bool) or iterable (slices or ints)
            `included` is transformed into a flat boolean vector where each
            position will either be included or skipped. All contiguous
            included positions will be yielded as a single region.
        min_length : int, optional
            The minimum length of a subsequence for it to be yielded.
            Default is 1.
        invert : bool, optional
            Whether to invert `included` such that it describes what should be
            skipped instead of included. Default is False.

        Returns
        -------
        generator
            Yields subsequences as indicated by `included`.

        Notes
        -----
        If slices provide adjacent ranges, then they will be considered the
        same contiguous subsequence.

        Examples
        --------
        Here we use `iter_contiguous` to find all of the contiguous ungapped
        sequences using a boolean vector derived from our DNA sequence.

        >>> from skbio import DNA
        >>> s = DNA('AAA--TT-CCCC-G-')
        >>> no_gaps = ~s.gaps()
        >>> for ungapped_subsequence in s.iter_contiguous(no_gaps,
        ...                                               min_length=2):
        ...     ungapped_subsequence
        DNA('AAA', length=3)
        DNA('TT', length=2)
        DNA('CCCC', length=4)

        Note how the last potential subsequence was skipped because it would
        have been smaller than our `min_length` which was set to 2.

        We can also use `iter_contiguous` on a generator of slices as is
        produced by `find_motifs` (and `find_with_regex`).

        >>> from skbio import Protein
        >>> s = Protein('ACDFNASANFTACGNPNRTESL')
        >>> for subseq in s.iter_contiguous(s.find_motifs('N-glycosylation')):
        ...     subseq
        Protein('NASANFTA', length=8)
        Protein('NRTE', length=4)

        Note how the first subsequence contains two N-glycosylation sites. This
        happened because they were contiguous.

        """
        idx = self._munge_to_index_array(included)
        if invert:
            idx = np.delete(np.arange(len(self)), idx)

        # Adapted from http://stackoverflow.com/a/7353335/579416
        for contig in np.split(idx, np.where(np.diff(idx) != 1)[0] + 1):
            r = self[contig]
            if len(r) >= min_length:
                yield r

    def _has_quality(self):
        """Return bool indicating presence of quality scores in the sequence.

        Returns
        -------
        bool
            ``True`` if the biological sequence has quality scores, ``False``
            otherwise.

        See Also
        --------
        quality

        """
        return self.quality is not None

>>>>>>> 2c57251c
    def _to(self, **kwargs):
        """Return a copy of the current biological sequence.

        Returns a copy of the current biological sequence, optionally with
        updated attributes specified as keyword arguments.

        Parameters
        ----------
        kwargs : dict, optional
            Keyword arguments passed to the ``Sequence`` (or
            subclass) constructor. The returned copy will have its attributes
            updated based on the values in `kwargs`. If an attribute is
            missing, the copy will keep the same attribute as the current
            biological sequence. Valid attribute names are `'sequence'`,
            `'metadata'`, `'positional_metadata'`. Default behavior is to
            return a copy of the current biological sequence without changing
            any attributes.

        Returns
        -------
        Sequence
            Copy of the current biological sequence, optionally with updated
            attributes based on `kwargs`. Will be the same type as the current
            biological sequence (`self`).

        Notes
        -----
        This is a shallow copy, but since biological sequences are immutable,
        it is conceptually the same as a deep copy.

        This method is the preferred way of creating new instances from an
        existing biological sequence, instead of calling
        ``self.__class__(...)``, as the latter can be error-prone (e.g.,
        it's easy to forget to propagate attributes to the new instance).

        Examples
        --------
        Create a biological sequence:

        >>> from skbio import Sequence
        >>> seq = Sequence('AACCGGTT',
        ...                metadata={'id':'id1'},
        ...                positional_metadata={
        ...                    'qual':[4, 2, 22, 23, 1, 1, 1, 9]
        ...                })

        Create a copy of ``seq``, keeping the same underlying sequence of
        characters and quality scores, while updating the metadata:

        >>> new_seq = seq._to(metadata={'id':'new-id'})

        Note that the copied biological sequence's underlying sequence and
        positional metadata are the same as ``seq``:

        >>> str(new_seq)
        'AACCGGTT'
        >>> new_seq.positional_metadata['qual'].values
        array([ 4,  2, 22, 23,  1,  1,  1,  9])

        The metadata has been updated:

        >>> new_seq.metadata['id']
        'new-id'

        The original biological sequence's metadata has not been changed:

        >>> seq.metadata['id']
        'id1'

        """
        defaults = {'sequence': self._bytes,
                    'metadata': self.metadata,
                    'positional_metadata': self._positional_metadata}
        defaults.update(kwargs)
        return self._constructor(**defaults)

    def _constructor(self, **kwargs):
        return self.__class__(**kwargs)

    def _munge_to_index_array(self, sliceable):
        """Return an index array from something isomorphic to a boolean vector.

        """
        if not hasattr(sliceable, 'dtype') or (hasattr(sliceable, 'dtype') and
                                               sliceable.dtype == 'object'):
            sliceable = tuple(sliceable)
            bool_mode = False
            int_mode = False
            for s in sliceable:
                if isinstance(s, (bool, np.bool_)):
                    bool_mode = True
                elif isinstance(s, (slice, int, np.signedinteger)) or (
                        hasattr(s, 'dtype') and s.dtype != np.bool):
                    int_mode = True
                else:
                    raise TypeError("Invalid type in iterable: %s, must be one"
                                    " of {bool, int, slice, np.signedinteger}"
                                    % s.__class__.__name__)
            if bool_mode and int_mode:
                raise TypeError("Cannot provide iterable of both bool and"
                                " int.")
            sliceable = np.r_[sliceable]

        if sliceable.dtype == np.bool:
            if sliceable.size != len(self):
                raise ValueError("Boolean array (%d) does not match length of"
                                 " sequence (%d)."
                                 % (sliceable.size, len(self)))
            normalized, = np.where(sliceable)
        else:
            normalized = np.bincount(sliceable)
            if np.any(normalized > 1):
                raise ValueError("Overlapping index regions are not allowed.")

            normalized, = np.where(normalized)
            if np.any(normalized != sliceable):
                raise ValueError("Index regions are out of order.")

        return normalized

    def _munge_to_sequence(self, other, method):
        if isinstance(other, Sequence):
            if type(other) != type(self):
                raise TypeError("Cannot use %s and %s together with `%s`" %
                                (self.__class__.__name__,
                                 other.__class__.__name__, method))
            else:
                return other

        # We don't use self.__class__ or self._constructor here because we want
        # to construct the most general type of Sequence object in order to
        # avoid validation errors.
        return Sequence(other)

    def _munge_to_bytestring(self, other, method):
        if isinstance(other, string_types):
            return six.b(other)
        return self._munge_to_sequence(other, method)._string

    @contextmanager
    def _byte_ownership(self):
        if not self._owns_bytes:
            self._bytes = self._bytes.copy()
            self._owns_bytes = True

        self._bytes.flags.writeable = True
        yield
        self._bytes.flags.writeable = False<|MERGE_RESOLUTION|>--- conflicted
+++ resolved
@@ -47,16 +47,9 @@
 
     Attributes
     ----------
-<<<<<<< HEAD
-    sequence
+    values
     metadata
     positional_metadata
-=======
-    id
-    description
-    values
-    quality
->>>>>>> 2c57251c
 
     See Also
     --------
@@ -103,13 +96,8 @@
         Examples
         --------
         >>> from skbio import Sequence
-<<<<<<< HEAD
         >>> s = Sequence('AACGA')
-        >>> s.sequence # doctest: +NORMALIZE_WHITESPACE
-=======
-        >>> s = Sequence('AACGA', id='seq1', description='some seq')
         >>> s.values # doctest: +NORMALIZE_WHITESPACE
->>>>>>> 2c57251c
         array(['A', 'A', 'C', 'G', 'A'],
               dtype='|S1')
 
@@ -586,20 +574,10 @@
         'C'
 
         """
-<<<<<<< HEAD
-        for i, c in enumerate(self.sequence):
+        for i, c in enumerate(self.values):
             pos_md = self._slice_positional_metadata(i)
             yield self._to(sequence=c, metadata=self.metadata,
                            positional_metadata=pos_md)
-=======
-        if self._has_quality():
-            qual = self.quality
-        else:
-            qual = []
-
-        for c, q in zip_longest(self.values, qual, fillvalue=None):
-            yield self._to(sequence=c, quality=q)
->>>>>>> 2c57251c
 
     def __reversed__(self):
         """Iterate over positions in the biological sequence.
@@ -1152,12 +1130,11 @@
         --------
         >>> from skbio import Sequence
         >>> s = Sequence('ACACGACGTT')
-<<<<<<< HEAD
-        >>> for kmer in s.kmers(4, overlap=False):
+        >>> for kmer in s.iter_kmers(4, overlap=False):
         ...     str(kmer)
         'ACAC'
         'GACG'
-        >>> for kmer in s.kmers(3, overlap=True):
+        >>> for kmer in s.iter_kmers(3, overlap=True):
         ...     str(kmer)
         'ACA'
         'CAC'
@@ -1167,22 +1144,6 @@
         'ACG'
         'CGT'
         'GTT'
-=======
-        >>> for kmer in s.iter_kmers(4, overlap=False):
-        ...     kmer
-        Sequence('ACAC', length=4)
-        Sequence('GACG', length=4)
-        >>> for kmer in s.iter_kmers(3, overlap=True):
-        ...     kmer
-        Sequence('ACA', length=3)
-        Sequence('CAC', length=3)
-        Sequence('ACG', length=3)
-        Sequence('CGA', length=3)
-        Sequence('GAC', length=3)
-        Sequence('ACG', length=3)
-        Sequence('CGT', length=3)
-        Sequence('GTT', length=3)
->>>>>>> 2c57251c
 
         """
         if k < 1:
@@ -1293,8 +1254,6 @@
                 yield slice(lookup[match.start(g)],
                             lookup[match.end(g) - 1] + 1)
 
-<<<<<<< HEAD
-=======
     def iter_contiguous(self, included, min_length=1, invert=False):
         """Yield contiguous subsequences based on `included`.
 
@@ -1331,10 +1290,10 @@
         >>> no_gaps = ~s.gaps()
         >>> for ungapped_subsequence in s.iter_contiguous(no_gaps,
         ...                                               min_length=2):
-        ...     ungapped_subsequence
-        DNA('AAA', length=3)
-        DNA('TT', length=2)
-        DNA('CCCC', length=4)
+        ...     print(ungapped_subsequence)
+        AAA
+        TT
+        CCCC
 
         Note how the last potential subsequence was skipped because it would
         have been smaller than our `min_length` which was set to 2.
@@ -1345,9 +1304,9 @@
         >>> from skbio import Protein
         >>> s = Protein('ACDFNASANFTACGNPNRTESL')
         >>> for subseq in s.iter_contiguous(s.find_motifs('N-glycosylation')):
-        ...     subseq
-        Protein('NASANFTA', length=8)
-        Protein('NRTE', length=4)
+        ...     print(subseq)
+        NASANFTA
+        NRTE
 
         Note how the first subsequence contains two N-glycosylation sites. This
         happened because they were contiguous.
@@ -1363,23 +1322,6 @@
             if len(r) >= min_length:
                 yield r
 
-    def _has_quality(self):
-        """Return bool indicating presence of quality scores in the sequence.
-
-        Returns
-        -------
-        bool
-            ``True`` if the biological sequence has quality scores, ``False``
-            otherwise.
-
-        See Also
-        --------
-        quality
-
-        """
-        return self.quality is not None
-
->>>>>>> 2c57251c
     def _to(self, **kwargs):
         """Return a copy of the current biological sequence.
 
