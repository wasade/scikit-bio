--- conflicted
+++ resolved
@@ -461,7 +461,6 @@
             Sequence(np.array([1, {}, ()]))
 
         # invalid input type (non-numpy.ndarray input)
-<<<<<<< HEAD
         with self.assertRaisesRegex(AttributeError, r'tuple'):
             Sequence(('a', 'b', 'c'))
         with self.assertRaisesRegex(AttributeError, r'list'):
@@ -473,29 +472,12 @@
         with self.assertRaisesRegex(AttributeError, r'int'):
             Sequence(42)
         with self.assertRaisesRegex(AttributeError, r'float'):
-=======
-        with self.assertRaisesRegex(AttributeError, 'tuple'):
-            Sequence(('a', 'b', 'c'))
-        with self.assertRaisesRegex(AttributeError, 'list'):
-            Sequence(['a', 'b', 'c'])
-        with self.assertRaisesRegex(AttributeError, 'set'):
-            Sequence({'a', 'b', 'c'})
-        with self.assertRaisesRegex(AttributeError, 'dict'):
-            Sequence({'a': 42, 'b': 43, 'c': 44})
-        with self.assertRaisesRegex(AttributeError, 'int'):
-            Sequence(42)
-        with self.assertRaisesRegex(AttributeError, 'float'):
->>>>>>> 73db4184
             Sequence(4.2)
         with self.assertRaisesRegex(TypeError, r'int64'):
             Sequence(np.int_(50))
         with self.assertRaisesRegex(TypeError, r'float64'):
             Sequence(np.float_(50))
-<<<<<<< HEAD
         with self.assertRaisesRegex(AttributeError, r'Foo'):
-=======
-        with self.assertRaisesRegex(AttributeError, 'Foo'):
->>>>>>> 73db4184
             class Foo:
                 pass
             Sequence(Foo())
