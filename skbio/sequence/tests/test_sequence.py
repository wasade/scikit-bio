# ----------------------------------------------------------------------------
# Copyright (c) 2013--, scikit-bio development team.
#
# Distributed under the terms of the Modified BSD License.
#
# The full license is in the file COPYING.txt, distributed with this software.
# ----------------------------------------------------------------------------

from __future__ import absolute_import, division, print_function
from six import string_types
from six.moves import zip_longest

import re
from types import GeneratorType
from collections import Counter, defaultdict, Hashable
from unittest import TestCase, main

import numpy as np
import numpy.testing as npt
import pandas as pd

import pandas as pd

from skbio import Sequence


class SequenceSubclass(Sequence):
    """Used for testing purposes."""
    pass


class TestSequence(TestCase):
    def setUp(self):
        self.sequence_kinds = frozenset([
            str, Sequence, lambda s: np.fromstring(s, dtype='|S1'),
            lambda s: np.fromstring(s, dtype=np.uint8)])

        def empty_generator():
            raise StopIteration()
            yield

        self.getitem_empty_indices = [
            [],
            (),
            {},
            empty_generator(),
            # ndarray of implicit float dtype
            np.array([]),
            np.array([], dtype=int)]

    def test_init_default_parameters(self):
        seq = Sequence('.ABC123xyz-')

<<<<<<< HEAD
        npt.assert_equal(seq.sequence, np.array('.ABC123xyz-', dtype='c'))
        self.assertEqual('.ABC123xyz-', str(seq))
        self.assertFalse(seq.metadata)
        self.assertTrue(seq.positional_metadata.empty)
=======
        npt.assert_equal(seq.values, np.array('.ABC123xyz-', dtype='c'))
        self.assertEqual(seq.id, "")
        self.assertEqual(seq.description, "")
        self.assertIsNone(seq.quality)
>>>>>>> 2c57251c

    def test_init_nondefault_parameters(self):
        metadata = {'id': 'foo', 'description': 'bar baz'}
        positional_metadata = {'quality': range(11)}
        seq = Sequence('.ABC123xyz-', metadata=metadata,
                       positional_metadata=positional_metadata)

<<<<<<< HEAD
        npt.assert_equal(seq.sequence, np.array('.ABC123xyz-', dtype='c'))
        self.assertEqual('.ABC123xyz-', str(seq))
        self.assertEqual(seq.metadata['id'], 'foo')
        self.assertEqual(seq.metadata['description'], 'bar baz')
        npt.assert_equal(seq.positional_metadata['quality'],
                         np.array(range(11), dtype='int'))
=======
        npt.assert_equal(seq.values, np.array('.ABC123xyz-', dtype='c'))
        self.assertEqual(seq.id, 'foo')
        self.assertEqual(seq.description, 'bar baz')
        npt.assert_equal(seq.quality, np.array(range(11), dtype='int'))
>>>>>>> 2c57251c

    def test_init_empty_sequence(self):
        # Test constructing an empty sequence using each supported input type.
        for s in (b'',  # bytes
                  u'',  # unicode
                  np.array('', dtype='c'),  # char vector
                  np.fromstring('', dtype=np.uint8),  # byte vec
                  Sequence('')):  # another Sequence object
            seq = Sequence(s)

<<<<<<< HEAD
            self.assertIsInstance(seq.sequence, np.ndarray)
            self.assertEqual(seq.sequence.dtype, '|S1')
            self.assertEqual(seq.sequence.shape, (0, ))
            npt.assert_equal(seq.sequence, np.array('', dtype='c'))
            self.assertEqual('', str(seq))
            self.assertEqual(0, len(seq))
=======
            self.assertIsInstance(seq.values, np.ndarray)
            self.assertEqual(seq.values.dtype, '|S1')
            self.assertEqual(seq.values.shape, (0,))
            npt.assert_equal(seq.values, np.array('', dtype='c'))
>>>>>>> 2c57251c

    def test_init_single_character_sequence(self):
        for s in (b'A',
                  u'A',
                  np.array('A', dtype='c'),
                  np.fromstring('A', dtype=np.uint8),
                  Sequence('A')):
            seq = Sequence(s)

<<<<<<< HEAD
            self.assertIsInstance(seq.sequence, np.ndarray)
            self.assertEqual(seq.sequence.dtype, '|S1')
            self.assertEqual(seq.sequence.shape, (1, ))
            npt.assert_equal(seq.sequence, np.array('A', dtype='c'))
            self.assertEqual('A', str(seq))
            self.assertEqual(1, len(seq))
=======
            self.assertIsInstance(seq.values, np.ndarray)
            self.assertEqual(seq.values.dtype, '|S1')
            self.assertEqual(seq.values.shape, (1,))
            npt.assert_equal(seq.values, np.array('A', dtype='c'))
>>>>>>> 2c57251c

    def test_init_multiple_character_sequence(self):
        for s in (b'.ABC\t123  xyz-',
                  u'.ABC\t123  xyz-',
                  np.array('.ABC\t123  xyz-', dtype='c'),
                  np.fromstring('.ABC\t123  xyz-', dtype=np.uint8),
                  Sequence('.ABC\t123  xyz-')):
            seq = Sequence(s)

<<<<<<< HEAD
            self.assertIsInstance(seq.sequence, np.ndarray)
            self.assertEqual(seq.sequence.dtype, '|S1')
            self.assertEqual(seq.sequence.shape, (14, ))
            npt.assert_equal(seq.sequence,
=======
            self.assertIsInstance(seq.values, np.ndarray)
            self.assertEqual(seq.values.dtype, '|S1')
            self.assertEqual(seq.values.shape, (14,))
            npt.assert_equal(seq.values,
>>>>>>> 2c57251c
                             np.array('.ABC\t123  xyz-', dtype='c'))
            self.assertEqual('.ABC\t123  xyz-', str(seq))
            self.assertEqual(len('.ABC\t123  xyz-'), len(seq))

    def test_init_from_sequence_object(self):
        # We're testing this in its simplest form in other tests. This test
        # exercises more complicated cases of building a sequence from another
        # sequence.

        # just the sequence, no other metadata
        seq = Sequence('ACGT')
        self.assertEqual(Sequence(seq), seq)

        # sequence with metadata should have everything propagated
        seq = Sequence('ACGT',
                       metadata={'id': 'foo', 'description': 'bar baz'},
                       positional_metadata={'quality': range(4)})
        self.assertEqual(Sequence(seq), seq)

        # should be able to override metadata
        self.assertEqual(
            Sequence(seq, metadata={'id': 'abc', 'description': '123'},
                     positional_metadata={'quality': [42] * 4}),
            Sequence('ACGT', metadata={'id': 'abc', 'description': '123'},
                     positional_metadata={'quality': [42] * 4}))

        # subclasses work too
        seq = SequenceSubclass('ACGT',
                               metadata={'id': 'foo',
                                         'description': 'bar baz'},
                               positional_metadata={'quality': range(4)})
        self.assertEqual(
            Sequence(seq),
            Sequence('ACGT', metadata={'id': 'foo', 'description': 'bar baz'},
                     positional_metadata={'quality': range(4)}))

    def test_init_from_contiguous_sequence_bytes_view(self):
        bytes = np.array([65, 42, 66, 42, 65], dtype=np.uint8)
        view = bytes[:3]
        seq = Sequence(view)

        # sequence should be what we'd expect
        self.assertEqual(seq, Sequence('A*B'))

        # we shouldn't own the memory because no copy should have been made
        self.assertFalse(seq._owns_bytes)

        # can't mutate view because it isn't writeable anymore
        with self.assertRaises(ValueError):
            view[1] = 100

        # sequence shouldn't have changed
        self.assertEqual(seq, Sequence('A*B'))

        # mutate bytes (*not* the view)
        bytes[0] = 99

        # Sequence changed because we are only able to make the view read-only,
        # not its source (bytes). This is somewhat inconsistent behavior that
        # is (to the best of our knowledge) outside our control.
        self.assertEqual(seq, Sequence('c*B'))

    def test_init_from_noncontiguous_sequence_bytes_view(self):
        bytes = np.array([65, 42, 66, 42, 65], dtype=np.uint8)
        view = bytes[::2]
        seq = Sequence(view)

        # sequence should be what we'd expect
        self.assertEqual(seq, Sequence('ABA'))

        # we should own the memory because a copy should have been made
        self.assertTrue(seq._owns_bytes)

        # mutate bytes and its view
        bytes[0] = 99
        view[1] = 100

        # sequence shouldn't have changed
        self.assertEqual(seq, Sequence('ABA'))

    def test_init_no_copy_of_sequence(self):
        bytes = np.array([65, 66, 65], dtype=np.uint8)
        seq = Sequence(bytes)

        # should share the same memory
        self.assertIs(seq._bytes, bytes)

        # shouldn't be able to mutate the Sequence object's internals by
        # mutating the shared memory
        with self.assertRaises(ValueError):
            bytes[1] = 42

    def test_init_empty_metadata(self):
        seq = Sequence('', metadata={})

        self.assertIsInstance(seq.metadata, dict)
        self.assertFalse(seq.metadata)
        self.assertEqual(seq.metadata, {})

    def test_init_empty_metadata_item(self):
        seq = Sequence('', metadata={'foo': ''})

        self.assertIsInstance(seq.metadata['foo'], string_types)
        self.assertEqual(seq.metadata['foo'], '')

    def test_init_single_character_metadata_item(self):
        seq = Sequence('', metadata={'foo': 'z'})

        self.assertIsInstance(seq.metadata['foo'], string_types)
        self.assertEqual(seq.metadata['foo'], 'z')

    def test_init_multiple_character_metadata_item(self):
        seq = Sequence('', metadata={'foo': '\nabc\tdef  G123'})

        self.assertIsInstance(seq.metadata['foo'], string_types)
        self.assertEqual(seq.metadata['foo'], '\nabc\tdef  G123')

    def test_init_empty_positional_metadata(self):
        for empty in ({}, pd.DataFrame()):
            seq = Sequence('', positional_metadata=empty)

            self.assertTrue(seq.positional_metadata.empty)
            self.assertEqual((0, 0), seq.positional_metadata.shape)
            self.assertIsInstance(seq.positional_metadata, pd.DataFrame)

    def test_init_empty_positional_metadata_item(self):
        for item in ([], (), np.array([])):
            seq = Sequence('', positional_metadata={'foo': item})

            self.assertIsInstance(seq.positional_metadata['foo'], pd.Series)
            self.assertEqual(seq.positional_metadata['foo'].dtype, np.float)
            self.assertEqual(seq.positional_metadata['foo'].shape, (0, ))
            npt.assert_equal(seq.positional_metadata['foo'], np.array([]))

    def test_init_single_positional_metadata_item(self):
        for item in ([2], (2, ), np.array([2])):
            seq = Sequence('G', positional_metadata={'foo': item})

            self.assertIsInstance(seq.positional_metadata['foo'], pd.Series)
            self.assertEqual(seq.positional_metadata['foo'].dtype, np.int)
            self.assertEqual(seq.positional_metadata['foo'].shape, (1, ))
            npt.assert_equal(seq.positional_metadata['foo'], np.array([2]))

    def test_init_multiple_positional_metadata_item(self):
        for item in ([0, 42, 42, 1, 0, 8, 100, 0, 0],
                     (0, 42, 42, 1, 0, 8, 100, 0, 0),
                     np.array([0, 42, 42, 1, 0, 8, 100, 0, 0])):
            seq = Sequence('G' * 9, positional_metadata={'foo': item})

            self.assertIsInstance(seq.positional_metadata['foo'], pd.Series)
            self.assertEqual(seq.positional_metadata['foo'].dtype, np.int)
            self.assertEqual(seq.positional_metadata['foo'].shape, (9, ))
            npt.assert_equal(seq.positional_metadata['foo'],
                             np.array([0, 42, 42, 1, 0, 8, 100, 0, 0]))

    def test_init_invalid_sequence(self):
        # invalid dtype (numpy.ndarray input)
        with self.assertRaises(TypeError):
            # int64
            Sequence(np.array([1, 2, 3]))
        with self.assertRaises(TypeError):
            # |S21
            Sequence(np.array([1, "23", 3]))
        with self.assertRaises(TypeError):
            # object
            Sequence(np.array([1, {}, ()]))

        # invalid input type (non-numpy.ndarray input)
        with self.assertRaisesRegexp(TypeError, 'tuple'):
            Sequence(('a', 'b', 'c'))
        with self.assertRaisesRegexp(TypeError, 'list'):
            Sequence(['a', 'b', 'c'])
        with self.assertRaisesRegexp(TypeError, 'set'):
            Sequence({'a', 'b', 'c'})
        with self.assertRaisesRegexp(TypeError, 'dict'):
            Sequence({'a': 42, 'b': 43, 'c': 44})
        with self.assertRaisesRegexp(TypeError, 'int'):
            Sequence(42)
        with self.assertRaisesRegexp(TypeError, 'float'):
            Sequence(4.2)
        with self.assertRaisesRegexp(TypeError, 'int64'):
            Sequence(np.int_(50))
        with self.assertRaisesRegexp(TypeError, 'float64'):
            Sequence(np.float_(50))
        with self.assertRaisesRegexp(TypeError, 'Foo'):
            class Foo(object):
                pass
            Sequence(Foo())

        # out of ASCII range
        with self.assertRaises(UnicodeEncodeError):
            Sequence(u'abc\u1F30')

    def test_init_invalid_metadata(self):
        for md in (0, 'a', ('f', 'o', 'o'), np.array([]), pd.DataFrame()):
            with self.assertRaisesRegexp(TypeError,
                                         'metadata must be.*dict'):
                Sequence('abc', metadata=md)

    def test_init_invalid_positional_metadata(self):
        # not consumable by Pandas
        with self.assertRaisesRegexp(TypeError,
                                     'Positional.*Must.*Pandas'):
            Sequence('ACGT', positional_metadata=2)

        # not enough elements
        with self.assertRaisesRegexp(ValueError, '\(3\).*\(4\)'):
            Sequence('ACGT', positional_metadata=[2, 3, 4])

        # too many elements
        with self.assertRaisesRegexp(ValueError, '\(5\).*\(4\)'):
            Sequence('ACGT', positional_metadata=[2, 3, 4, 5, 6])

    def test_value_property(self):
        # Property tests are only concerned with testing the interface
        # provided by the property: that it can be accessed, can't be
        # reassigned or mutated in place, and that the correct type is
        # returned. More extensive testing of border cases (e.g., different
        # sequence lengths or input types, odd characters, etc.) are performed
        # in Sequence.__init__ tests.

        seq = Sequence('ACGT')

        # should get back a numpy.ndarray of '|S1' dtype
        self.assertIsInstance(seq.values, np.ndarray)
        self.assertEqual(seq.values.dtype, '|S1')
        npt.assert_equal(seq.values, np.array('ACGT', dtype='c'))

        # test that we can't mutate the property
        with self.assertRaises(ValueError):
            seq.values[1] = 'A'

        # test that we can't set the property
        with self.assertRaises(AttributeError):
            seq.values = np.array("GGGG", dtype='c')

    def test_metadata_property(self):
        seq = Sequence('', metadata={'foo': 'bar'})
        self.assertIsInstance(seq.metadata, dict)
        self.assertEqual(seq.metadata['foo'], 'bar')
        with self.assertRaises(AttributeError):
            seq.metadata = {'foo': 'bar'}
        seq.metadata['foo'] = 'baz'
        self.assertEqual(seq.metadata['foo'], 'baz')
        seq.metadata['foo2'] = 'bar2'
        self.assertEqual(seq.metadata['foo2'], 'bar2')

    def test_positional_metadata_property(self):
        seq = Sequence('ACA', positional_metadata={'foo': [22, 22, 0]})
        self.assertIsInstance(seq.positional_metadata['foo'], pd.Series)
        self.assertEqual(seq.positional_metadata['foo'].dtype, np.int)
        npt.assert_equal(seq.positional_metadata['foo'], np.array([22, 22, 0]))

    def test_eq_and_ne(self):
        seq_a = Sequence("A")
        seq_b = Sequence("B")

        self.assertTrue(seq_a == seq_a)
        self.assertTrue(Sequence("a") == Sequence("a"))
        self.assertTrue(Sequence("a", metadata={'id': 'b'}) ==
                        Sequence("a", metadata={'id': 'b'}))
        self.assertTrue(Sequence("a",
                                 metadata={'id': 'b', 'description': 'c'}) ==
                        Sequence("a",
                                 metadata={'id': 'b', 'description': 'c'}))
        self.assertTrue(Sequence("a", metadata={'id': 'b', 'description': 'c'},
                                 positional_metadata={'quality': [1]}) ==
                        Sequence("a", metadata={'id': 'b', 'description': 'c'},
                                 positional_metadata={'quality': [1]}))

        self.assertTrue(seq_a != seq_b)
        self.assertTrue(SequenceSubclass("a") != Sequence("a"))
        self.assertTrue(Sequence("a") != Sequence("b"))
        self.assertTrue(Sequence("a") != Sequence("a", metadata={'id': 'b'}))
        self.assertTrue(Sequence("a", metadata={'id': 'c'}) !=
                        Sequence("a",
                                 metadata={'id': 'c', 'description': 't'}))
        self.assertTrue(Sequence("a", positional_metadata={'quality': [1]}) !=
                        Sequence("a"))
        self.assertTrue(Sequence("a", positional_metadata={'quality': [1]}) !=
                        Sequence("a", positional_metadata={'quality': [2]}))
        self.assertTrue(Sequence("c", positional_metadata={'quality': [3]}) !=
                        Sequence("b", positional_metadata={'quality': [3]}))
        self.assertTrue(Sequence("a", metadata={'id': 'b'}) !=
                        Sequence("c", metadata={'id': 'b'}))

    def test_getitem_gives_new_sequence(self):
        seq = Sequence("Sequence string !1@2#3?.,")
        self.assertFalse(seq is seq[:])

    def test_getitem_with_int_has_positional_metadata(self):
        s = "Sequence string !1@2#3?.,"
        length = len(s)
        seq = Sequence(s, metadata={'id': 'id', 'description': 'dsc'},
                       positional_metadata={'quality': np.arange(length)})

        eseq = Sequence("S", {'id': 'id', 'description': 'dsc'},
                        positional_metadata={'quality': np.array([0])})
        self.assertEqual(seq[0], eseq)

        eseq = Sequence(",", metadata={'id': 'id', 'description': 'dsc'},
                        positional_metadata={'quality':
                                             np.array([len(seq) - 1])})
        self.assertEqual(seq[len(seq) - 1], eseq)

        eseq = Sequence("t", metadata={'id': 'id', 'description': 'dsc'},
                        positional_metadata={'quality': [10]})
        self.assertEqual(seq[10], eseq)

    def test_single_index_to_slice(self):
        a = [1, 2, 3, 4]
        self.assertEqual(slice(0, 1), Sequence._single_index_to_slice(0))
        self.assertEqual([1], a[Sequence._single_index_to_slice(0)])
        self.assertEqual(slice(-1, None),
                         Sequence._single_index_to_slice(-1))
        self.assertEqual([4], a[Sequence._single_index_to_slice(-1)])

    def test_is_single_index(self):
        self.assertTrue(Sequence._is_single_index(0))
        self.assertFalse(Sequence._is_single_index(True))
        self.assertFalse(Sequence._is_single_index(bool()))
        self.assertFalse(Sequence._is_single_index('a'))

    def test_as_slice_if_single_index(self):
        self.assertEqual(slice(0, 1), Sequence._as_slice_if_single_index(0))
        slice_obj = slice(2, 3)
        self.assertIs(slice_obj,
                      Sequence._as_slice_if_single_index(slice_obj))

    def test_slice_positional_metadata(self):
        seq = Sequence('ABCDEFGHIJ',
                       positional_metadata={'foo': np.arange(10),
                                            'bar': np.arange(100, 110)})
        self.assertTrue(pd.DataFrame({'foo': [0], 'bar': [100]}).equals(
                        seq._slice_positional_metadata(0)))
        self.assertTrue(pd.DataFrame({'foo': [0], 'bar': [100]}).equals(
                        seq._slice_positional_metadata(slice(0, 1))))
        self.assertTrue(pd.DataFrame({'foo': [0, 1],
                                      'bar': [100, 101]}).equals(
                        seq._slice_positional_metadata(slice(0, 2))))
        self.assertTrue(pd.DataFrame({'foo': [9], 'bar': [109]}).equals(
                        seq._slice_positional_metadata(9)))

    def test_getitem_with_int_no_positional_metadata(self):
        seq = Sequence("Sequence string !1@2#3?.,",
                       metadata={'id': 'id2', 'description': 'no_qual'})

        eseq = Sequence("t", metadata={'id': 'id2', 'description': 'no_qual'})
        self.assertEqual(seq[10], eseq)

    def test_getitem_with_slice_has_positional_metadata(self):
        s = "0123456789abcdef"
        length = len(s)
        seq = Sequence(s, metadata={'id': 'id3', 'description': 'dsc3'},
                       positional_metadata={'quality': np.arange(length)})

        eseq = Sequence("012", metadata={'id': 'id3', 'description': 'dsc3'},
                        positional_metadata={'quality': np.arange(3)})
        self.assertEquals(seq[0:3], eseq)
        self.assertEquals(seq[:3], eseq)
        self.assertEquals(seq[:3:1], eseq)

        eseq = Sequence("def", metadata={'id': 'id3', 'description': 'dsc3'},
                        positional_metadata={'quality': [13, 14, 15]})
        self.assertEquals(seq[-3:], eseq)
        self.assertEquals(seq[-3::1], eseq)

        eseq = Sequence("02468ace",
                        metadata={'id': 'id3', 'description': 'dsc3'},
                        positional_metadata={'quality': [0, 2, 4, 6, 8, 10,
                                                         12, 14]})
        self.assertEquals(seq[0:length:2], eseq)
        self.assertEquals(seq[::2], eseq)

        eseq = Sequence(s[::-1], metadata={'id': 'id3', 'description': 'dsc3'},
                        positional_metadata={'quality':
                                             np.arange(length)[::-1]})
        self.assertEquals(seq[length::-1], eseq)
        self.assertEquals(seq[::-1], eseq)

        eseq = Sequence('fdb97531',
                        metadata={'id': 'id3', 'description': 'dsc3'},
                        positional_metadata={'quality': [15, 13, 11, 9, 7, 5,
                                                         3, 1]})
        self.assertEquals(seq[length::-2], eseq)
        self.assertEquals(seq[::-2], eseq)

        self.assertEquals(seq[0:500:], seq)

        eseq = Sequence('', metadata={'id': 'id3', 'description': 'dsc3'},
                        positional_metadata={'quality':
                                             np.array([], dtype=np.int64)})
        self.assertEquals(seq[length:0], eseq)
        self.assertEquals(seq[-length:0], eseq)
        self.assertEquals(seq[1:0], eseq)

        eseq = Sequence("0", metadata={'id': 'id3', 'description': 'dsc3'},
                        positional_metadata={'quality': [0]})
        self.assertEquals(seq[0:1], eseq)
        self.assertEquals(seq[0:1:1], eseq)
        self.assertEquals(seq[-length::-1], eseq)

    def test_getitem_with_slice_no_positional_metadata(self):
        s = "0123456789abcdef"
        length = len(s)
        seq = Sequence(s, metadata={'id': 'id4', 'description': 'no_qual4'})

        eseq = Sequence("02468ace",
                        metadata={'id': 'id4', 'description': 'no_qual4'})
        self.assertEquals(seq[0:length:2], eseq)
        self.assertEquals(seq[::2], eseq)

    def test_getitem_with_tuple_of_mixed_with_positional_metadata(self):
        s = "0123456789abcdef"
        length = len(s)
        seq = Sequence(s, metadata={'id': 'id5', 'description': 'dsc5'},
                       positional_metadata={'quality': np.arange(length)})

        eseq = Sequence("00000", metadata={'id': 'id5', 'description': 'dsc5'},
                        positional_metadata={'quality': [0, 0, 0, 0, 0]})
        self.assertEquals(seq[0, 0, 0, 0, 0], eseq)
        self.assertEquals(seq[0, 0:1, 0, 0, 0], eseq)
        self.assertEquals(seq[0, 0:1, 0, -length::-1, 0, 1:0], eseq)
        self.assertEquals(seq[0:1, 0:1, 0:1, 0:1, 0:1], eseq)
        self.assertEquals(seq[0:1, 0, 0, 0, 0], eseq)

        eseq = Sequence("0123fed9",
                        metadata={'id': 'id5', 'description': 'dsc5'},
                        positional_metadata={'quality': [0, 1, 2, 3, 15, 14,
                                                         13, 9]})
        self.assertEquals(seq[0, 1, 2, 3, 15, 14, 13, 9], eseq)
        self.assertEquals(seq[0, 1, 2, 3, :-4:-1, 9], eseq)
        self.assertEquals(seq[0:4, :-4:-1, 9, 1:0], eseq)
        self.assertEquals(seq[0:4, :-4:-1, 9:10], eseq)

    def test_getitem_with_tuple_of_mixed_no_positional_metadata(self):
        seq = Sequence("0123456789abcdef",
                       metadata={'id': 'id6', 'description': 'no_qual6'})
        eseq = Sequence("0123fed9",
                        metadata={'id': 'id6', 'description': 'no_qual6'})
        self.assertEquals(seq[0, 1, 2, 3, 15, 14, 13, 9], eseq)
        self.assertEquals(seq[0, 1, 2, 3, :-4:-1, 9], eseq)
        self.assertEquals(seq[0:4, :-4:-1, 9], eseq)
        self.assertEquals(seq[0:4, :-4:-1, 9:10], eseq)

    def test_getitem_with_iterable_of_mixed_has_positional_metadata(self):
        s = "0123456789abcdef"
        length = len(s)
        seq = Sequence(s, metadata={'id': 'id7', 'description': 'dsc7'},
                       positional_metadata={'quality': np.arange(length)})

        def generator():
            yield slice(0, 4)
            yield slice(200, 400)
            yield -1
            yield slice(-2, -4, -1)
            yield 9

        eseq = Sequence("0123fed9",
                        metadata={'id': 'id7', 'description': 'dsc7'},
                        positional_metadata={'quality': [0, 1, 2, 3, 15, 14,
                                                         13, 9]})
        self.assertEquals(seq[[0, 1, 2, 3, 15, 14, 13, 9]], eseq)
        self.assertEquals(seq[generator()], eseq)
        self.assertEquals(seq[[slice(0, 4), slice(None, -4, -1), 9]], eseq)
        self.assertEquals(seq[
            [slice(0, 4), slice(None, -4, -1), slice(9, 10)]], eseq)

    def test_getitem_with_iterable_of_mixed_no_positional_metadata(self):
        s = "0123456789abcdef"
        seq = Sequence(s, metadata={'id': 'id7', 'description': 'dsc7'})

        def generator():
            yield slice(0, 4)
            yield slice(200, 400)
            yield slice(None, -4, -1)
            yield 9

        eseq = Sequence("0123fed9",
                        metadata={'id': 'id7', 'description': 'dsc7'})
        self.assertEquals(seq[[0, 1, 2, 3, 15, 14, 13, 9]], eseq)
        self.assertEquals(seq[generator()], eseq)
        self.assertEquals(seq[[slice(0, 4), slice(None, -4, -1), 9]], eseq)
        self.assertEquals(seq[
            [slice(0, 4), slice(None, -4, -1), slice(9, 10)]], eseq)

    def test_getitem_with_numpy_index_has_positional_metadata(self):
        s = "0123456789abcdef"
        length = len(s)
        seq = Sequence(s, metadata={'id': 'id9', 'description': 'dsc9'},
                       positional_metadata={'quality': np.arange(length)})

        eseq = Sequence("0123fed9",
                        metadata={'id': 'id9', 'description': 'dsc9'},
                        positional_metadata={'quality': [0, 1, 2, 3, 15, 14,
                                                         13, 9]})
        self.assertEquals(seq[np.array([0, 1, 2, 3, 15, 14, 13, 9])], eseq)

    def test_getitem_with_numpy_index_no_positional_metadata(self):
        s = "0123456789abcdef"
        seq = Sequence(s, metadata={'id': 'id10', 'description': 'dsc10'})

        eseq = Sequence("0123fed9",
                        metadata={'id': 'id10', 'description': 'dsc10'})
        self.assertEquals(seq[np.array([0, 1, 2, 3, 15, 14, 13, 9])], eseq)

    def test_getitem_with_empty_indices_empty_seq_no_pos_metadata(self):
        s = ""
        seq = Sequence(s, metadata={'id': 'id10', 'description': 'dsc10'})

        eseq = Sequence('', metadata={'id': 'id10', 'description': 'dsc10'})

        tested = 0
        for index in self.getitem_empty_indices:
            tested += 1
            self.assertEqual(seq[index], eseq)
        self.assertEqual(tested, 6)

    def test_getitem_with_empty_indices_non_empty_seq_no_pos_metadata(self):
        s = "0123456789abcdef"
        seq = Sequence(s, metadata={'id': 'id10', 'description': 'dsc10'})

        eseq = Sequence('', metadata={'id': 'id10', 'description': 'dsc10'})

        tested = 0
        for index in self.getitem_empty_indices:
            tested += 1
            self.assertEqual(seq[index], eseq)
        self.assertEqual(tested, 6)

    def test_getitem_with_boolean_vector_has_qual(self):
        s = "0123456789abcdef"
        length = len(s)
        seq = Sequence(s, metadata={'id': 'id11', 'description': 'dsc11'},
                       positional_metadata={'quality': np.arange(length)})

        eseq = Sequence("13579bdf",
                        metadata={'id': 'id11', 'description': 'dsc11'},
                        positional_metadata={'quality': [1, 3, 5, 7, 9, 11,
                                                         13, 15]})

        self.assertEqual(seq[np.array([False, True] * 8)], eseq)
        self.assertEqual(seq[[False, True] * 8], eseq)

    def test_getitem_with_boolean_vector_no_positional_metadata(self):
        s = "0123456789abcdef"
        seq = Sequence(s, metadata={'id': 'id11', 'description': 'dsc11'})

        eseq = Sequence("13579bdf",
                        metadata={'id': 'id11', 'description': 'dsc11'})

        self.assertEqual(seq[np.array([False, True] * 8)], eseq)

    def test_getitem_with_invalid(self):
        seq = Sequence("123456",
                       metadata={'id': 'idm', 'description': 'description'},
                       positional_metadata={'quality': [1, 2, 3, 4, 5, 6]})

        with self.assertRaises(IndexError):
            seq['not an index']

        with self.assertRaises(IndexError):
            seq[['1', '2']]

        with self.assertRaises(IndexError):
            seq[[1, slice(1, 2), 'a']]

        with self.assertRaises(IndexError):
            seq[[1, slice(1, 2), True]]

        with self.assertRaises(IndexError):
            seq[True]

        with self.assertRaises(IndexError):
            seq[np.array([True, False])]

        with self.assertRaises(IndexError):
            seq[999]

        with self.assertRaises(IndexError):
            seq[0, 0, 999]

        # numpy 1.8.1 and 1.9.2 raise different error types
        # (ValueError, IndexError).
        with self.assertRaises(Exception):
            seq[100 * [True, False, True]]

    def test_len(self):
        self.assertEqual(len(Sequence("")), 0)
        self.assertEqual(len(Sequence("a")), 1)
        self.assertEqual(len(Sequence("abcdef")), 6)

    def test_contains(self):
        seq = Sequence("#@ACGT,24.13**02")
        tested = 0
        for c in self.sequence_kinds:
            tested += 1
            self.assertTrue(c(',24') in seq)
            self.assertTrue(c('*') in seq)
            self.assertTrue(c('') in seq)

            self.assertFalse(c("$") in seq)
            self.assertFalse(c("AGT") in seq)

        self.assertEqual(tested, 4)

    def test_contains_sequence_subclass(self):
        with self.assertRaises(TypeError):
            SequenceSubclass("A") in Sequence("AAA")

        self.assertTrue(SequenceSubclass("A").values in Sequence("AAA"))

    def test_hash(self):
        with self.assertRaises(TypeError):
            hash(Sequence("ABCDEFG"))
        self.assertNotIsInstance(Sequence("ABCDEFG"), Hashable)

    def test_iter_has_positional_metadata(self):
        tested = False
        seq = Sequence("0123456789", metadata={'id': 'a', 'desc': 'b'},
                       positional_metadata={'qual': np.arange(10)})
        for i, s in enumerate(seq):
            tested = True
            self.assertEqual(s, Sequence(str(i),
                                         metadata={'id': 'a', 'desc': 'b'},
                                         positional_metadata={'qual': [i]}))
        self.assertTrue(tested)

    def test_iter_no_positional_metadata(self):
        tested = False
        seq = Sequence("0123456789", metadata={'id': 'a', 'desc': 'b'})
        for i, s in enumerate(seq):
            tested = True
            self.assertEqual(s, Sequence(str(i),
                                         metadata={'id': 'a', 'desc': 'b'}))
        self.assertTrue(tested)

    def test_reversed_has_positional_metadata(self):
        tested = False
        seq = Sequence("0123456789", metadata={'id': 'a', 'desc': 'b'},
                       positional_metadata={'qual': np.arange(10)})
        for i, s in enumerate(reversed(seq)):
            tested = True
            self.assertEqual(s, Sequence(str(9 - i),
                                         metadata={'id': 'a', 'desc': 'b'},
                                         positional_metadata={'qual':
                                                              [9 - i]}))
        self.assertTrue(tested)

    def test_reversed_no_positional_metadata(self):
        tested = False
        seq = Sequence("0123456789", metadata={'id': 'a', 'desc': 'b'})
        for i, s in enumerate(reversed(seq)):
            tested = True
            self.assertEqual(s, Sequence(str(9 - i),
                                         metadata={'id': 'a', 'desc': 'b'}))
        self.assertTrue(tested)

    def test_repr(self):
        seq_simple = Sequence("ACGT")
        seq_med = Sequence("ACGT", metadata={'id': 'id', 'desc': 'desc'},
                           positional_metadata={'quality': [1, 2, 3, 4]})
        seq_complex = Sequence(("ASDKJHDJHFGUGF*&@KFHKHSDGKASDHGKDUYGKFHJ#&*YJ"
                                "FE&I@#JH@#ASJDHGF*&@#IG#*&IGUJKSADHAKSDJHI#*Y"
                                "LFUFLIU#RHL*Y#HHFLI#*FHL@#(*HJ"),
                               metadata={'id': "This is a long id",
                                         'desc': "desc"},
                               positional_metadata={'quality': ([1, 2, 3, 4,
                                                                 5, 6, 7, 8,
                                                                 9, 0, 1, 2] *
                                                                10)
                                                    })
        self.assertEqual(repr(seq_simple), "Sequence('ACGT', length=4, "
                                           "has_metadata=False, "
                                           "has_positional_metadata=False)")
        self.assertEqual(repr(seq_med), "Sequence('ACGT', length=4, "
                                        "has_metadata=True, "
                                        "has_positional_metadata=True)")
        self.assertEqual(repr(seq_complex), "Sequence('ASDKJH ... @#(*HJ', "
                                            "length=120, has_metadata=True, "
                                            "\n         "
                                            "has_positional_metadata=True)")

    def test_str(self):
        self.assertEqual(str(Sequence("GATTACA")), "GATTACA")
        self.assertEqual(str(Sequence("ACCGGTACC")), "ACCGGTACC")
        self.assertEqual(str(Sequence("GREG")), "GREG")
        self.assertEqual(
            str(Sequence("ABC",
                         positional_metadata={'quality': [1, 2, 3]})),
            "ABC")
        self.assertIs(type(str(Sequence("A"))), str)

    def test_to_default_behavior(self):
        # minimal sequence, sequence with all optional attributes present, and
        # a subclass of Sequence
        for seq in (Sequence('ACGT'),
                    Sequence('ACGT', metadata={'id': 'foo', 'desc': 'bar'},
                             positional_metadata={'quality': range(4)}),
                    SequenceSubclass('ACGU', metadata={'id': 'rna seq'})):
            to = seq._to()
            self.assertTrue(seq.equals(to))
            self.assertFalse(seq is to)

    def test_to_update_single_attribute(self):
        seq = Sequence('HE..--..LLO',
                       metadata={'id': 'hello', 'description': 'gapped hello'},
                       positional_metadata={'quality': range(11)})

        to = seq._to(metadata={'id': 'new id'})
        self.assertFalse(seq is to)

        # they don't compare equal when we compare all attributes...
        self.assertFalse(seq.equals(to))

        # ...but they *do* compare equal when we ignore id, as that was the
        # only attribute that changed
        self.assertTrue(seq.equals(to, ignore=['metadata']))

        # id should be what we specified in the _to call...
        self.assertEqual(to.metadata['id'], 'new id')

        # ...and shouldn't have changed on the original sequence
        self.assertEqual(seq.metadata['id'], 'hello')

    def test_to_update_multiple_attributes(self):
        seq = Sequence('HE..--..LLO',
                       metadata={'id': 'hello', 'description': 'gapped hello'},
                       positional_metadata={'quality': range(11)})

        to = seq._to(metadata={'id': 'new id', 'description': 'new desc'},
                     positional_metadata={'quality': range(20, 25)},
                     sequence='ACGTA')
        self.assertFalse(seq is to)
        self.assertFalse(seq.equals(to))

        # attributes should be what we specified in the _to call...
<<<<<<< HEAD
        self.assertEqual(to.metadata['id'], 'new id')
        npt.assert_array_equal(to.positional_metadata['quality'],
                               np.array([20, 21, 22, 23, 24]))
        npt.assert_array_equal(to.sequence, np.array('ACGTA', dtype='c'))
        self.assertEqual(to.metadata['description'], 'new desc')

        # ...and shouldn't have changed on the original sequence
        self.assertEqual(seq.metadata['id'], 'hello')
        npt.assert_array_equal(seq.positional_metadata['quality'], range(11))
        npt.assert_array_equal(seq.sequence, np.array('HE..--..LLO',
                                                      dtype='c'))
        self.assertEqual(seq.metadata['description'], 'gapped hello')
=======
        self.assertEqual(to.id, 'new id')
        npt.assert_array_equal(to.quality, np.array([20, 21, 22, 23, 24]))
        npt.assert_array_equal(to.values, np.array('ACGTA', dtype='c'))
        self.assertEqual(to.description, 'new desc')

        # ...and shouldn't have changed on the original sequence
        self.assertEqual(seq.id, 'hello')
        npt.assert_array_equal(seq.quality, range(11))
        npt.assert_array_equal(seq.values, np.array('HE..--..LLO',
                                                    dtype='c'))
        self.assertEqual(seq.description, 'gapped hello')
>>>>>>> 2c57251c

    def test_to_invalid_kwargs(self):
        seq = Sequence('ACCGGTACC', metadata={'id': "test-seq",
                       'desc': "A test sequence"})

        with self.assertRaises(TypeError):
            seq._to(metadata={'id': 'bar'}, unrecognized_kwarg='baz')

    def test_to_extra_non_attribute_kwargs(self):
        # test that we can pass through additional kwargs to the constructor
        # that aren't related to biological sequence attributes (i.e., they
        # aren't state that has to be copied)
        class SequenceSubclassWithNewSignature(Sequence):
            def __init__(self, sequence, metadata=None,
                         positional_metadata=None, foo=False):
                super(SequenceSubclassWithNewSignature, self).__init__(
                    sequence, metadata=metadata,
                    positional_metadata=positional_metadata)
                self.foo = foo

        seq = SequenceSubclassWithNewSignature('ACTG',
                                               metadata={'description': 'foo'})

        # _to() without specifying `foo`
        to = seq._to()
        self.assertTrue(seq.equals(to))
        self.assertFalse(seq is to)
        self.assertFalse(seq.foo)

        # `foo` should default to False
        self.assertFalse(to.foo)

        # _to() with `foo` specified
        to = seq._to(foo=True)
        self.assertTrue(seq.equals(to))
        self.assertFalse(seq is to)
        self.assertFalse(seq.foo)

        # `foo` should now be True
        self.assertTrue(to.foo)

    def test_equals_sequences_without_metadata_compare_equal(self):
        self.assertTrue(Sequence('').equals(Sequence('')))
        self.assertTrue(Sequence('z').equals(Sequence('z')))
        self.assertTrue(
            Sequence('ACGT').equals(Sequence('ACGT')))

    def test_equals_sequences_with_metadata_compare_equal(self):
        seq1 = Sequence('ACGT', metadata={'id': 'foo', 'desc': 'abc'},
                        positional_metadata={'qual': [1, 2, 3, 4]})
        seq2 = Sequence('ACGT', metadata={'id': 'foo', 'desc': 'abc'},
                        positional_metadata={'qual': [1, 2, 3, 4]})
        self.assertTrue(seq1.equals(seq2))

        # order shouldn't matter
        self.assertTrue(seq2.equals(seq1))

    def test_equals_sequences_from_different_sources_compare_equal(self):
        # sequences that have the same data but are constructed from different
        # types of data should compare equal
        seq1 = Sequence('ACGT', metadata={'id': 'foo', 'desc': 'abc'},
                        positional_metadata={'quality': (1, 2, 3, 4)})
        seq2 = Sequence(np.array([65, 67, 71, 84], dtype=np.uint8),
                        metadata={'id': 'foo', 'desc': 'abc'},
                        positional_metadata={'quality': np.array([1, 2, 3,
                                                                  4])})
        self.assertTrue(seq1.equals(seq2))

    def test_equals_ignore_type(self):
        seq1 = Sequence('ACGT')
        seq2 = SequenceSubclass('ACGT')
        self.assertTrue(seq1.equals(seq2, ignore=['type']))

    def test_equals_ignore_metadata(self):
        seq1 = Sequence('ACGT', metadata={'id': 'foo', 'desc': 'abc'})
        seq2 = Sequence('ACGT', metadata={'id': 'bar', 'desc': 'def'})
        self.assertTrue(seq1.equals(seq2, ignore=['metadata']))

    def test_equals_ignore_positional_metadata(self):
        seq1 = Sequence('ACGT', positional_metadata={'quality': [1, 2, 3, 4]})
        seq2 = Sequence('ACGT', positional_metadata={'quality': [5, 6, 7, 8]})
        self.assertTrue(seq1.equals(seq2, ignore=['positional_metadata']))

    def test_equals_ignore_sequence(self):
        seq1 = Sequence('ACGA')
        seq2 = Sequence('ACGT')
        self.assertTrue(seq1.equals(seq2, ignore=['sequence']))

    def test_equals_ignore_everything(self):
        seq1 = Sequence('ACGA', metadata={'id': 'foo', 'desc': 'abc'},
                        positional_metadata={'quality': [1, 2, 3, 4]})
        seq2 = SequenceSubclass('ACGT', metadata={'id': 'bar', 'desc': 'def'},
                                positional_metadata={'quality': [5, 6, 7, 8]})
        self.assertTrue(seq1.equals(seq2,
                                    ignore=['metadata', 'positional_metadata',
                                            'sequence', 'type']))

    def test_equals_type_mismatch(self):
        seq1 = Sequence('ACGT', metadata={'id': 'foo', 'desc': 'abc'},
                        positional_metadata={'quality': [1, 2, 3, 4]})
        seq2 = SequenceSubclass('ACGT', metadata={'id': 'bar', 'desc': 'def'},
                                positional_metadata={'quality': [5, 6, 7, 8]})
        self.assertFalse(seq1.equals(seq2,
                                     ignore=['positional_metadata',
                                             'metadata']))

    def test_equals_metadata_mismatch(self):
        seq1 = Sequence('ACGT', metadata={'id': 'foo'})
        seq2 = Sequence('ACGT', metadata={'id': 'bar'})
        self.assertFalse(seq1.equals(seq2))

    def test_equals_positional_metadata_mismatch(self):
        # both provided
        seq1 = Sequence('ACGT', positional_metadata={'quality': [1, 2, 3, 4]})
        seq2 = Sequence('ACGT', positional_metadata={'quality': [1, 2, 3, 5]})
        self.assertFalse(seq1.equals(seq2))

        # one provided
        seq1 = Sequence('ACGT', positional_metadata={'quality': [1, 2, 3, 4]})
        seq2 = Sequence('ACGT')
        self.assertFalse(seq1.equals(seq2))

    def test_equals_sequence_mismatch(self):
        seq1 = Sequence('ACGT')
        seq2 = Sequence('TGCA')
        self.assertFalse(seq1.equals(seq2))

    def test_count(self):
        def construct_char_array(s):
            return np.fromstring(s, dtype='|S1')

        def construct_uint8_array(s):
            return np.fromstring(s, dtype=np.uint8)

        seq = Sequence("1234567899876555")
        tested = 0
        for c in self.sequence_kinds:
            tested += 1
            self.assertEqual(seq.count(c('4')), 1)
            self.assertEqual(seq.count(c('8')), 2)
            self.assertEqual(seq.count(c('5')), 4)
            self.assertEqual(seq.count(c('555')), 1)
            self.assertEqual(seq.count(c('555'), 0, 4), 0)
            self.assertEqual(seq.count(c('555'), start=0, end=4), 0)
            self.assertEqual(seq.count(c('5'), start=10), 3)
            self.assertEqual(seq.count(c('5'), end=10), 1)

            with self.assertRaises(ValueError):
                seq.count(c(''))

        self.assertEquals(tested, 4)

    def test_count_on_subclass(self):
        with self.assertRaises(TypeError) as cm:
            Sequence("abcd").count(SequenceSubclass("a"))

        self.assertIn("Sequence", str(cm.exception))
        self.assertIn("SequenceSubclass", str(cm.exception))

    def test_distance(self):
        tested = 0
        for constructor in self.sequence_kinds:
            tested += 1
            seq1 = Sequence("abcdef")
            seq2 = constructor("12bcef")

            self.assertIsInstance(seq1.distance(seq1), float)
            self.assertEqual(seq1.distance(seq2), 2.0/3.0)

        self.assertEqual(tested, 4)

    def test_distance_arbitrary_function(self):
        def metric(x, y):
            return len(x) ** 2 + len(y) ** 2

        seq1 = Sequence("12345678")
        seq2 = Sequence("1234")
        result = seq1.distance(seq2, metric=metric)
        self.assertIsInstance(result, float)
        self.assertEqual(result, 80.0)

    def test_distance_default_metric(self):
        seq1 = Sequence("abcdef")
        seq2 = Sequence("12bcef")
        seq_wrong = Sequence("abcdefghijklmnop")

        self.assertIsInstance(seq1.distance(seq1), float)
        self.assertEqual(seq1.distance(seq1), 0.0)
        self.assertEqual(seq1.distance(seq2), 2.0/3.0)

        with self.assertRaises(ValueError):
            seq1.distance(seq_wrong)

        with self.assertRaises(ValueError):
            seq_wrong.distance(seq1)

    def test_distance_on_subclass(self):
        seq1 = Sequence("abcdef")
        seq2 = SequenceSubclass("12bcef")

        with self.assertRaises(TypeError):
            seq1.distance(seq2)

    def test_matches(self):
        tested = 0
        for constructor in self.sequence_kinds:
            tested += 1
            seq1 = Sequence("AACCEEGG")
            seq2 = constructor("ABCDEFGH")
            expected = np.array([True, False] * 4)
            npt.assert_equal(seq1.matches(seq2), expected)

        self.assertEqual(tested, 4)

    def test_matches_on_subclass(self):
        seq1 = Sequence("AACCEEGG")
        seq2 = SequenceSubclass("ABCDEFGH")

        with self.assertRaises(TypeError):
            seq1.matches(seq2)

    def test_matches_unequal_length(self):
        seq1 = Sequence("AACCEEGG")
        seq2 = Sequence("TOOLONGTOCOMPARE")

        with self.assertRaises(ValueError):
            seq1.matches(seq2)

    def test_mismatches(self):
        tested = 0
        for constructor in self.sequence_kinds:
            tested += 1
            seq1 = Sequence("AACCEEGG")
            seq2 = constructor("ABCDEFGH")
            expected = np.array([False, True] * 4)
            npt.assert_equal(seq1.mismatches(seq2), expected)

        self.assertEqual(tested, 4)

    def test_mismatches_on_subclass(self):
        seq1 = Sequence("AACCEEGG")
        seq2 = SequenceSubclass("ABCDEFGH")

        with self.assertRaises(TypeError):
            seq1.mismatches(seq2)

    def test_mismatches_unequal_length(self):
        seq1 = Sequence("AACCEEGG")
        seq2 = Sequence("TOOLONGTOCOMPARE")

        with self.assertRaises(ValueError):
            seq1.mismatches(seq2)

    def test_mismatch_frequency(self):
        seq1 = Sequence("AACCEEGG")
        seq2 = Sequence("ABCDEFGH")
        seq3 = Sequence("TTTTTTTT")

        self.assertIs(type(seq1.mismatch_frequency(seq1)), int)
        self.assertEqual(seq1.mismatch_frequency(seq1), 0)
        self.assertEqual(seq1.mismatch_frequency(seq2), 4)
        self.assertEqual(seq1.mismatch_frequency(seq3), 8)

    def test_mismatch_frequency_relative(self):
        seq1 = Sequence("AACCEEGG")
        seq2 = Sequence("ABCDEFGH")
        seq3 = Sequence("TTTTTTTT")

        self.assertIs(type(seq1.mismatch_frequency(seq1, relative=True)),
                      float)
        self.assertEqual(seq1.mismatch_frequency(seq1, relative=True), 0.0)
        self.assertEqual(seq1.mismatch_frequency(seq2, relative=True), 0.5)
        self.assertEqual(seq1.mismatch_frequency(seq3, relative=True), 1.0)

    def test_mismatch_frequency_unequal_length(self):
        seq1 = Sequence("AACCEEGG")
        seq2 = Sequence("TOOLONGTOCOMPARE")

        with self.assertRaises(ValueError):
            seq1.mismatch_frequency(seq2)

    def test_mismatch_frequence_on_subclass(self):
        seq1 = Sequence("AACCEEGG")
        seq2 = SequenceSubclass("ABCDEFGH")

        with self.assertRaises(TypeError):
            seq1.mismatch_frequency(seq2)

    def test_match_frequency(self):
        seq1 = Sequence("AACCEEGG")
        seq2 = Sequence("ABCDEFGH")
        seq3 = Sequence("TTTTTTTT")

        self.assertIs(type(seq1.match_frequency(seq1)), int)
        self.assertEqual(seq1.match_frequency(seq1), 8)
        self.assertEqual(seq1.match_frequency(seq2), 4)
        self.assertEqual(seq1.match_frequency(seq3), 0)

    def test_match_frequency_relative(self):
        seq1 = Sequence("AACCEEGG")
        seq2 = Sequence("ABCDEFGH")
        seq3 = Sequence("TTTTTTTT")

        self.assertIs(type(seq1.match_frequency(seq1, relative=True)),
                      float)
        self.assertEqual(seq1.match_frequency(seq1, relative=True), 1.0)
        self.assertEqual(seq1.match_frequency(seq2, relative=True), 0.5)
        self.assertEqual(seq1.match_frequency(seq3, relative=True), 0.0)

    def test_match_frequency_unequal_length(self):
        seq1 = Sequence("AACCEEGG")
        seq2 = Sequence("TOOLONGTOCOMPARE")

        with self.assertRaises(ValueError):
            seq1.match_frequency(seq2)

    def test_match_frequency_on_subclass(self):
        seq1 = Sequence("AACCEEGG")
        seq2 = SequenceSubclass("ABCDEFGH")

        with self.assertRaises(TypeError):
            seq1.match_frequency(seq2)

    def test_index(self):
        tested = 0
        for c in self.sequence_kinds:
            tested += 1
            seq = Sequence("ABCDEFG@@ABCDFOO")
            self.assertEqual(seq.index(c("A")), 0)
            self.assertEqual(seq.index(c("@")), 7)
            self.assertEqual(seq.index(c("@@")), 7)

            with self.assertRaises(ValueError):
                seq.index("A", start=1, end=5)

        self.assertEqual(tested, 4)

    def test_index_on_subclass(self):
        with self.assertRaises(TypeError):
            Sequence("ABCDEFG").index(SequenceSubclass("A"))

        self.assertEqual(
            SequenceSubclass("ABCDEFG").index(SequenceSubclass("A")), 0)

    def _compare_kmers_results(self, observed, expected):
        for obs, exp in zip_longest(observed, expected, fillvalue=None):
            self.assertEqual(obs, exp)

<<<<<<< HEAD
    def test_kmers(self):
        seq = Sequence('GATTACA', positional_metadata={'quality': range(7)})
=======
    def test_iter_kmers(self):
        seq = Sequence('GATTACA', quality=range(7))
>>>>>>> 2c57251c

        expected = [
            Sequence('G', positional_metadata={'quality': [0]}),
            Sequence('A', positional_metadata={'quality': [1]}),
            Sequence('T', positional_metadata={'quality': [2]}),
            Sequence('T', positional_metadata={'quality': [3]}),
            Sequence('A', positional_metadata={'quality': [4]}),
            Sequence('C', positional_metadata={'quality': [5]}),
            Sequence('A', positional_metadata={'quality': [6]})
        ]
        self._compare_kmers_results(
            seq.iter_kmers(1, overlap=False), expected)

        expected = [
            Sequence('GA', positional_metadata={'quality': [0, 1]}),
            Sequence('TT', positional_metadata={'quality': [2, 3]}),
            Sequence('AC', positional_metadata={'quality': [4, 5]})
        ]
        self._compare_kmers_results(
            seq.iter_kmers(2, overlap=False), expected)

        expected = [
            Sequence('GAT', positional_metadata={'quality': [0, 1, 2]}),
            Sequence('TAC', positional_metadata={'quality': [3, 4, 5]})
        ]
        self._compare_kmers_results(
            seq.iter_kmers(3, overlap=False), expected)

        expected = [
            Sequence('GATTACA',
                     positional_metadata={'quality': [0, 1, 2, 3, 4, 5, 6]})
        ]
        self._compare_kmers_results(
            seq.iter_kmers(7, overlap=False), expected)

        expected = []
        self._compare_kmers_results(
            seq.iter_kmers(8, overlap=False), expected)

        self.assertIs(type(seq.iter_kmers(1)), GeneratorType)

<<<<<<< HEAD
    def test_kmers_with_overlap(self):
        seq = Sequence('GATTACA', positional_metadata={'quality': range(7)})
=======
    def test_iter_kmers_with_overlap(self):
        seq = Sequence('GATTACA', quality=range(7))
>>>>>>> 2c57251c
        expected = [
            Sequence('G', positional_metadata={'quality': [0]}),
            Sequence('A', positional_metadata={'quality': [1]}),
            Sequence('T', positional_metadata={'quality': [2]}),
            Sequence('T', positional_metadata={'quality': [3]}),
            Sequence('A', positional_metadata={'quality': [4]}),
            Sequence('C', positional_metadata={'quality': [5]}),
            Sequence('A', positional_metadata={'quality': [6]})
        ]
        self._compare_kmers_results(
            seq.iter_kmers(1, overlap=True), expected)

        expected = [
            Sequence('GA', positional_metadata={'quality': [0, 1]}),
            Sequence('AT', positional_metadata={'quality': [1, 2]}),
            Sequence('TT', positional_metadata={'quality': [2, 3]}),
            Sequence('TA', positional_metadata={'quality': [3, 4]}),
            Sequence('AC', positional_metadata={'quality': [4, 5]}),
            Sequence('CA', positional_metadata={'quality': [5, 6]})
        ]
        self._compare_kmers_results(
            seq.iter_kmers(2, overlap=True), expected)

        expected = [
            Sequence('GAT', positional_metadata={'quality': [0, 1, 2]}),
            Sequence('ATT', positional_metadata={'quality': [1, 2, 3]}),
            Sequence('TTA', positional_metadata={'quality': [2, 3, 4]}),
            Sequence('TAC', positional_metadata={'quality': [3, 4, 5]}),
            Sequence('ACA', positional_metadata={'quality': [4, 5, 6]})
        ]
        self._compare_kmers_results(
            seq.iter_kmers(3, overlap=True), expected)

        expected = [
            Sequence('GATTACA',
                     positional_metadata={'quality': [0, 1, 2, 3, 4, 5, 6]})
        ]
        self._compare_kmers_results(
            seq.iter_kmers(7, overlap=True), expected)

        expected = []
        self._compare_kmers_results(
            seq.iter_kmers(8, overlap=True), expected)

        self.assertIs(type(seq.iter_kmers(1)), GeneratorType)

<<<<<<< HEAD
    def test_kmers_invalid_k(self):
        seq = Sequence('GATTACA', positional_metadata={'quality': range(7)})
=======
    def test_iter_kmers_invalid_k(self):
        seq = Sequence('GATTACA', quality=range(7))
>>>>>>> 2c57251c

        with self.assertRaises(ValueError):
            list(seq.iter_kmers(0))

        with self.assertRaises(ValueError):
            list(seq.iter_kmers(-42))

<<<<<<< HEAD
    def test_kmers_different_sequences(self):
        seq = Sequence('HE..--..LLO',
                       metadata={'id': 'hello', 'desc': 'gapped hello'},
                       positional_metadata={'quality': range(11)})
=======
    def test_iter_kmers_different_sequences(self):
        seq = Sequence('HE..--..LLO', id='hello', description='gapped hello',
                       quality=range(11))
>>>>>>> 2c57251c
        expected = [
            Sequence('HE.', positional_metadata={'quality': [0, 1, 2]},
                     metadata={'id': 'hello', 'desc': 'gapped hello'}),
            Sequence('.--', positional_metadata={'quality': [3, 4, 5]},
                     metadata={'id': 'hello', 'desc': 'gapped hello'}),
            Sequence('..L', positional_metadata={'quality': [6, 7, 8]},
                     metadata={'id': 'hello', 'desc': 'gapped hello'})
        ]
        self._compare_kmers_results(seq.iter_kmers(3, overlap=False), expected)

    def test_kmer_frequencies(self):
        seq = Sequence('GATTACA', positional_metadata={'quality': range(7)})
        # overlap = True
        expected = Counter('GATTACA')
        self.assertEqual(seq.kmer_frequencies(1, overlap=True), expected)
        expected = Counter(['GAT', 'ATT', 'TTA', 'TAC', 'ACA'])
        self.assertEqual(seq.kmer_frequencies(3, overlap=True), expected)
        expected = Counter([])
        self.assertEqual(seq.kmer_frequencies(8, overlap=True), expected)

        # overlap = False
        expected = Counter(['GAT', 'TAC'])
        self.assertEqual(seq.kmer_frequencies(3, overlap=False), expected)
        expected = Counter(['GATTACA'])
        self.assertEqual(seq.kmer_frequencies(7, overlap=False), expected)
        expected = Counter([])
        self.assertEqual(seq.kmer_frequencies(8, overlap=False), expected)

    def test_kmer_frequencies_relative(self):
        seq = Sequence('GATTACA', positional_metadata={'quality': range(7)})
        # overlap = True
        expected = defaultdict(float)
        expected['A'] = 3/7.
        expected['C'] = 1/7.
        expected['G'] = 1/7.
        expected['T'] = 2/7.
        self.assertEqual(seq.kmer_frequencies(1, overlap=True, relative=True),
                         expected)
        expected = defaultdict(float)
        expected['GAT'] = 1/5.
        expected['ATT'] = 1/5.
        expected['TTA'] = 1/5.
        expected['TAC'] = 1/5.
        expected['ACA'] = 1/5.
        self.assertEqual(seq.kmer_frequencies(3, overlap=True, relative=True),
                         expected)
        expected = defaultdict(float)
        self.assertEqual(seq.kmer_frequencies(8, overlap=True, relative=True),
                         expected)

        # overlap = False
        expected = defaultdict(float)
        expected['GAT'] = 1/2.
        expected['TAC'] = 1/2.
        self.assertEqual(seq.kmer_frequencies(3, overlap=False, relative=True),
                         expected)
        expected = defaultdict(float)
        expected['GATTACA'] = 1.0
        self.assertEqual(seq.kmer_frequencies(7, overlap=False, relative=True),
                         expected)
        expected = defaultdict(float)
        self.assertEqual(seq.kmer_frequencies(8, overlap=False, relative=True),
                         expected)

    def test_kmer_frequencies_floating_point_precision(self):
        # Test that a sequence having no variation in k-words yields a
        # frequency of exactly 1.0. Note that it is important to use
        # self.assertEqual here instead of self.assertAlmostEqual because we
        # want to test for exactly 1.0. A previous implementation of
        # Sequence.kmer_frequencies(relative=True) added (1 / num_words) for
        # each occurrence of a k-word to compute the frequencies (see
        # https://github.com/biocore/scikit-bio/issues/801). In certain cases,
        # this yielded a frequency slightly less than 1.0 due to roundoff
        # error. The test case here uses a sequence with 10 characters that are
        # all identical and computes k-word frequencies with k=1. This test
        # case exposes the roundoff error present in the previous
        # implementation because there are 10 k-words (which are all
        # identical), so 1/10 added 10 times yields a number slightly less than
        # 1.0. This occurs because 1/10 cannot be represented exactly as a
        # floating point number.
        seq = Sequence('AAAAAAAAAA')
        self.assertEqual(seq.kmer_frequencies(1, relative=True),
                         defaultdict(float, {'A': 1.0}))

<<<<<<< HEAD
    def test_slices_from_regex(self):
        seq = Sequence('GATTACA', positional_metadata={'quality': range(7)})
=======
    def test_find_with_regex(self):
        seq = Sequence('GATTACA', quality=range(7))
>>>>>>> 2c57251c
        pat = re.compile('(T+A)(CA)')

        obs = list(seq.find_with_regex(pat))
        exp = [slice(2, 5), slice(5, 7)]
        self.assertEqual(obs, exp)

        self.assertIs(type(seq.find_with_regex(pat)), GeneratorType)

<<<<<<< HEAD
    def test_slices_from_regex_string_as_input(self):
        seq = Sequence('GATTACA', positional_metadata={'quality': range(7)})
=======
    def test_find_with_regex_string_as_input(self):
        seq = Sequence('GATTACA', quality=range(7))
>>>>>>> 2c57251c
        pat = '(T+A)(CA)'

        obs = list(seq.find_with_regex(pat))
        exp = [slice(2, 5), slice(5, 7)]
        self.assertEqual(obs, exp)

        self.assertIs(type(seq.find_with_regex(pat)), GeneratorType)

<<<<<<< HEAD
    def test_slices_from_regex_no_groups(self):
        seq = Sequence('GATTACA', positional_metadata={'quality': range(7)})
=======
    def test_find_with_regex_no_groups(self):
        seq = Sequence('GATTACA', quality=range(7))
>>>>>>> 2c57251c
        pat = re.compile('(FOO)')
        self.assertEqual(list(seq.find_with_regex(pat)), [])

    def test_find_with_regex_ignore_no_difference(self):
        seq = Sequence('..ABCDEFG..')
        pat = "([A-Z]+)"
        exp = [slice(2, 9)]
        self.assertEqual(list(seq.find_with_regex(pat)), exp)

        obs = seq.find_with_regex(
            pat, ignore=np.array([1, 1, 0, 0, 0, 0, 0, 0, 0, 1, 1],
                                 dtype=bool))
        self.assertEqual(list(obs), exp)

    def test_find_with_regex_ignore(self):
        obs = Sequence('A..A..BBAAB.A..AB..A.').find_with_regex(
            "(A+)", ignore=np.array([0, 1, 1, 0, 1, 1, 0, 0, 0, 0, 0, 1, 0, 1,
                                     1, 0, 0, 1, 1, 0, 1], dtype=bool))

        self.assertEqual(list(obs), [slice(0, 4), slice(8, 10), slice(12, 16),
                                     slice(19, 20)])

    def test_find_with_regex_ignore_index_array(self):
        obs = Sequence('A..A..BBAAB.A..AB..A.').find_with_regex(
            "(A+)", ignore=np.array([1, 2, 4, 5, 11, 13, 14, 17, 18, 20]))

        self.assertEqual(list(obs), [slice(0, 4), slice(8, 10), slice(12, 16),
                                     slice(19, 20)])

    def test_iter_contiguous_index_array(self):
        s = Sequence("0123456789abcdef")
        for c in list, tuple, np.array, pd.Series:
            exp = [Sequence("0123"), Sequence("89ab")]
            obs = s.iter_contiguous(c([0, 1, 2, 3, 8, 9, 10, 11]))
            self.assertEqual(list(obs), exp)

    def test_iter_contiguous_boolean_vector(self):
        s = Sequence("0123456789abcdef")
        for c in list, tuple, np.array, pd.Series:
            exp = [Sequence("0123"), Sequence("89ab")]
            obs = s.iter_contiguous(c(([True] * 4 + [False] * 4) * 2))
            self.assertEqual(list(obs), exp)

    def test_iter_contiguous_iterable_slices(self):
        def spaced_out():
            yield slice(0, 4)
            yield slice(8, 12)

        def contiguous():
            yield slice(0, 4)
            yield slice(4, 8)
            yield slice(12, 16)

        s = Sequence("0123456789abcdef")
        for c in (lambda x: x, list, tuple, lambda x: np.array(tuple(x)),
                  lambda x: pd.Series(tuple(x))):
            exp = [Sequence("0123"), Sequence("89ab")]
            obs = s.iter_contiguous(c(spaced_out()))
            self.assertEqual(list(obs), exp)

            exp = [Sequence("01234567"), Sequence("cdef")]
            obs = s.iter_contiguous(c(contiguous()))
            self.assertEqual(list(obs), exp)

    def test_iter_contiguous_with_max_length(self):
        s = Sequence("0123456789abcdef")
        for c in list, tuple, np.array, pd.Series:
            exp = [Sequence("234"), Sequence("678"), Sequence("abc")]
            obs = s.iter_contiguous(c([True, False, True, True] * 4),
                                    min_length=3)
            self.assertEqual(list(obs), exp)

            exp = [Sequence("0"), Sequence("234"), Sequence("678"),
                   Sequence("abc"), Sequence("ef")]
            obs1 = list(s.iter_contiguous(c([True, False, True, True] * 4),
                                          min_length=1))

            obs2 = list(s.iter_contiguous(c([True, False, True, True] * 4)))
            self.assertEqual(obs1, obs2)
            self.assertEqual(obs1, exp)

    def test_iter_contiguous_with_invert(self):
        def spaced_out():
            yield slice(0, 4)
            yield slice(8, 12)

        def contiguous():
            yield slice(0, 4)
            yield slice(4, 8)
            yield slice(12, 16)

        s = Sequence("0123456789abcdef")
        for c in (lambda x: x, list, tuple, lambda x: np.array(tuple(x)),
                  lambda x: pd.Series(tuple(x))):
            exp = [Sequence("4567"), Sequence("cdef")]
            obs = s.iter_contiguous(c(spaced_out()), invert=True)
            self.assertEqual(list(obs), exp)

            exp = [Sequence("89ab")]
            obs = s.iter_contiguous(c(contiguous()), invert=True)
            self.assertEqual(list(obs), exp)

    def test_munge_to_index_array_valid_index_array(self):
        s = Sequence('123456')

        for c in list, tuple, np.array, pd.Series:
            exp = np.array([1, 2, 3], dtype=int)
            obs = s._munge_to_index_array(c([1, 2, 3]))
            npt.assert_equal(obs, exp)

            exp = np.array([1, 3, 5], dtype=int)
            obs = s._munge_to_index_array(c([1, 3, 5]))
            npt.assert_equal(obs, exp)

    def test_munge_to_index_array_invalid_index_array(self):
        s = Sequence("12345678")
        for c in list, tuple, np.array, pd.Series:
            with self.assertRaises(ValueError):
                s._munge_to_index_array(c([3, 2, 1]))

            with self.assertRaises(ValueError):
                s._munge_to_index_array(c([5, 6, 7, 2]))

            with self.assertRaises(ValueError):
                s._munge_to_index_array(c([0, 1, 2, 1]))

    def test_munge_to_index_array_valid_bool_array(self):
        s = Sequence('123456')

        for c in list, tuple, np.array, pd.Series:
            exp = np.array([2, 3, 5], dtype=int)
            obs = s._munge_to_index_array(
                c([False, False, True, True, False, True]))
            npt.assert_equal(obs, exp)

            exp = np.array([], dtype=int)
            obs = s._munge_to_index_array(
                c([False] * 6))
            npt.assert_equal(obs, exp)

            exp = np.arange(6)
            obs = s._munge_to_index_array(
                c([True] * 6))
            npt.assert_equal(obs, exp)

    def test_munge_to_index_array_invalid_bool_array(self):
        s = Sequence('123456')

        for c in (list, tuple, lambda x: np.array(x, dtype=bool),
                  lambda x: pd.Series(x, dtype=bool)):

            with self.assertRaises(ValueError):
                s._munge_to_index_array(c([]))

            with self.assertRaises(ValueError):
                s._munge_to_index_array(c([True]))

            with self.assertRaises(ValueError):
                s._munge_to_index_array(c([True] * 10))

    def test_munge_to_index_array_valid_iterable(self):
        s = Sequence('')

        def slices_only():
            return (slice(i, i+1) for i in range(0, 10, 2))

        def mixed():
            return (slice(i, i+1) if i % 2 == 0 else i for i in range(10))

        def unthinkable():
            for i in range(10):
                if i % 3 == 0:
                    yield slice(i, i+1)
                elif i % 3 == 1:
                    yield i
                else:
                    yield np.array([i], dtype=int)
        for c in (lambda x: x, list, tuple, lambda x: np.array(tuple(x)),
                  lambda x: pd.Series(tuple(x))):
            exp = np.arange(10, dtype=int)
            obs = s._munge_to_index_array(c(mixed()))
            npt.assert_equal(obs, exp)

            exp = np.arange(10, dtype=int)
            obs = s._munge_to_index_array(c(unthinkable()))
            npt.assert_equal(obs, exp)

            exp = np.arange(10, step=2, dtype=int)
            obs = s._munge_to_index_array(c(slices_only()))
            npt.assert_equal(obs, exp)

    def test_munge_to_index_array_invalid_iterable(self):
        s = Sequence('')

        def bad1():
            yield "r"
            yield [1, 2, 3]

        def bad2():
            yield 1
            yield 'str'

        def bad3():
            yield False
            yield True
            yield 2

        def bad4():
            yield np.array([False, True])
            yield slice(2, 5)

        for c in (lambda x: x, list, tuple, lambda x: np.array(tuple(x)),
                  lambda x: pd.Series(tuple(x))):

            with self.assertRaises(TypeError):
                s._munge_to_index_array(bad1())

            with self.assertRaises(TypeError):
                s._munge_to_index_array(bad2())

            with self.assertRaises(TypeError):
                s._munge_to_index_array(bad3())

            with self.assertRaises(TypeError):
                s._munge_to_index_array(bad4())


if __name__ == "__main__":
    main()<|MERGE_RESOLUTION|>--- conflicted
+++ resolved
@@ -17,8 +17,6 @@
 
 import numpy as np
 import numpy.testing as npt
-import pandas as pd
-
 import pandas as pd
 
 from skbio import Sequence
@@ -51,17 +49,10 @@
     def test_init_default_parameters(self):
         seq = Sequence('.ABC123xyz-')
 
-<<<<<<< HEAD
-        npt.assert_equal(seq.sequence, np.array('.ABC123xyz-', dtype='c'))
+        npt.assert_equal(seq.values, np.array('.ABC123xyz-', dtype='c'))
         self.assertEqual('.ABC123xyz-', str(seq))
         self.assertFalse(seq.metadata)
         self.assertTrue(seq.positional_metadata.empty)
-=======
-        npt.assert_equal(seq.values, np.array('.ABC123xyz-', dtype='c'))
-        self.assertEqual(seq.id, "")
-        self.assertEqual(seq.description, "")
-        self.assertIsNone(seq.quality)
->>>>>>> 2c57251c
 
     def test_init_nondefault_parameters(self):
         metadata = {'id': 'foo', 'description': 'bar baz'}
@@ -69,19 +60,12 @@
         seq = Sequence('.ABC123xyz-', metadata=metadata,
                        positional_metadata=positional_metadata)
 
-<<<<<<< HEAD
-        npt.assert_equal(seq.sequence, np.array('.ABC123xyz-', dtype='c'))
+        npt.assert_equal(seq.values, np.array('.ABC123xyz-', dtype='c'))
         self.assertEqual('.ABC123xyz-', str(seq))
         self.assertEqual(seq.metadata['id'], 'foo')
         self.assertEqual(seq.metadata['description'], 'bar baz')
         npt.assert_equal(seq.positional_metadata['quality'],
                          np.array(range(11), dtype='int'))
-=======
-        npt.assert_equal(seq.values, np.array('.ABC123xyz-', dtype='c'))
-        self.assertEqual(seq.id, 'foo')
-        self.assertEqual(seq.description, 'bar baz')
-        npt.assert_equal(seq.quality, np.array(range(11), dtype='int'))
->>>>>>> 2c57251c
 
     def test_init_empty_sequence(self):
         # Test constructing an empty sequence using each supported input type.
@@ -92,19 +76,12 @@
                   Sequence('')):  # another Sequence object
             seq = Sequence(s)
 
-<<<<<<< HEAD
-            self.assertIsInstance(seq.sequence, np.ndarray)
-            self.assertEqual(seq.sequence.dtype, '|S1')
-            self.assertEqual(seq.sequence.shape, (0, ))
-            npt.assert_equal(seq.sequence, np.array('', dtype='c'))
+            self.assertIsInstance(seq.values, np.ndarray)
+            self.assertEqual(seq.values.dtype, '|S1')
+            self.assertEqual(seq.values.shape, (0, ))
+            npt.assert_equal(seq.values, np.array('', dtype='c'))
             self.assertEqual('', str(seq))
             self.assertEqual(0, len(seq))
-=======
-            self.assertIsInstance(seq.values, np.ndarray)
-            self.assertEqual(seq.values.dtype, '|S1')
-            self.assertEqual(seq.values.shape, (0,))
-            npt.assert_equal(seq.values, np.array('', dtype='c'))
->>>>>>> 2c57251c
 
     def test_init_single_character_sequence(self):
         for s in (b'A',
@@ -114,19 +91,12 @@
                   Sequence('A')):
             seq = Sequence(s)
 
-<<<<<<< HEAD
-            self.assertIsInstance(seq.sequence, np.ndarray)
-            self.assertEqual(seq.sequence.dtype, '|S1')
-            self.assertEqual(seq.sequence.shape, (1, ))
-            npt.assert_equal(seq.sequence, np.array('A', dtype='c'))
-            self.assertEqual('A', str(seq))
-            self.assertEqual(1, len(seq))
-=======
             self.assertIsInstance(seq.values, np.ndarray)
             self.assertEqual(seq.values.dtype, '|S1')
             self.assertEqual(seq.values.shape, (1,))
             npt.assert_equal(seq.values, np.array('A', dtype='c'))
->>>>>>> 2c57251c
+            self.assertEqual('A', str(seq))
+            self.assertEqual(1, len(seq))
 
     def test_init_multiple_character_sequence(self):
         for s in (b'.ABC\t123  xyz-',
@@ -136,17 +106,10 @@
                   Sequence('.ABC\t123  xyz-')):
             seq = Sequence(s)
 
-<<<<<<< HEAD
-            self.assertIsInstance(seq.sequence, np.ndarray)
-            self.assertEqual(seq.sequence.dtype, '|S1')
-            self.assertEqual(seq.sequence.shape, (14, ))
-            npt.assert_equal(seq.sequence,
-=======
             self.assertIsInstance(seq.values, np.ndarray)
             self.assertEqual(seq.values.dtype, '|S1')
             self.assertEqual(seq.values.shape, (14,))
             npt.assert_equal(seq.values,
->>>>>>> 2c57251c
                              np.array('.ABC\t123  xyz-', dtype='c'))
             self.assertEqual('.ABC\t123  xyz-', str(seq))
             self.assertEqual(len('.ABC\t123  xyz-'), len(seq))
@@ -884,32 +847,18 @@
         self.assertFalse(seq.equals(to))
 
         # attributes should be what we specified in the _to call...
-<<<<<<< HEAD
         self.assertEqual(to.metadata['id'], 'new id')
         npt.assert_array_equal(to.positional_metadata['quality'],
                                np.array([20, 21, 22, 23, 24]))
-        npt.assert_array_equal(to.sequence, np.array('ACGTA', dtype='c'))
+        npt.assert_array_equal(to.values, np.array('ACGTA', dtype='c'))
         self.assertEqual(to.metadata['description'], 'new desc')
 
         # ...and shouldn't have changed on the original sequence
         self.assertEqual(seq.metadata['id'], 'hello')
         npt.assert_array_equal(seq.positional_metadata['quality'], range(11))
-        npt.assert_array_equal(seq.sequence, np.array('HE..--..LLO',
-                                                      dtype='c'))
-        self.assertEqual(seq.metadata['description'], 'gapped hello')
-=======
-        self.assertEqual(to.id, 'new id')
-        npt.assert_array_equal(to.quality, np.array([20, 21, 22, 23, 24]))
-        npt.assert_array_equal(to.values, np.array('ACGTA', dtype='c'))
-        self.assertEqual(to.description, 'new desc')
-
-        # ...and shouldn't have changed on the original sequence
-        self.assertEqual(seq.id, 'hello')
-        npt.assert_array_equal(seq.quality, range(11))
         npt.assert_array_equal(seq.values, np.array('HE..--..LLO',
                                                     dtype='c'))
-        self.assertEqual(seq.description, 'gapped hello')
->>>>>>> 2c57251c
+        self.assertEqual(seq.metadata['description'], 'gapped hello')
 
     def test_to_invalid_kwargs(self):
         seq = Sequence('ACCGGTACC', metadata={'id': "test-seq",
@@ -1258,13 +1207,8 @@
         for obs, exp in zip_longest(observed, expected, fillvalue=None):
             self.assertEqual(obs, exp)
 
-<<<<<<< HEAD
-    def test_kmers(self):
+    def test_iter_kmers(self):
         seq = Sequence('GATTACA', positional_metadata={'quality': range(7)})
-=======
-    def test_iter_kmers(self):
-        seq = Sequence('GATTACA', quality=range(7))
->>>>>>> 2c57251c
 
         expected = [
             Sequence('G', positional_metadata={'quality': [0]}),
@@ -1306,13 +1250,8 @@
 
         self.assertIs(type(seq.iter_kmers(1)), GeneratorType)
 
-<<<<<<< HEAD
-    def test_kmers_with_overlap(self):
+    def test_iter_kmers_with_overlap(self):
         seq = Sequence('GATTACA', positional_metadata={'quality': range(7)})
-=======
-    def test_iter_kmers_with_overlap(self):
-        seq = Sequence('GATTACA', quality=range(7))
->>>>>>> 2c57251c
         expected = [
             Sequence('G', positional_metadata={'quality': [0]}),
             Sequence('A', positional_metadata={'quality': [1]}),
@@ -1359,13 +1298,8 @@
 
         self.assertIs(type(seq.iter_kmers(1)), GeneratorType)
 
-<<<<<<< HEAD
-    def test_kmers_invalid_k(self):
+    def test_iter_kmers_invalid_k(self):
         seq = Sequence('GATTACA', positional_metadata={'quality': range(7)})
-=======
-    def test_iter_kmers_invalid_k(self):
-        seq = Sequence('GATTACA', quality=range(7))
->>>>>>> 2c57251c
 
         with self.assertRaises(ValueError):
             list(seq.iter_kmers(0))
@@ -1373,16 +1307,10 @@
         with self.assertRaises(ValueError):
             list(seq.iter_kmers(-42))
 
-<<<<<<< HEAD
-    def test_kmers_different_sequences(self):
+    def test_iter_kmers_different_sequences(self):
         seq = Sequence('HE..--..LLO',
                        metadata={'id': 'hello', 'desc': 'gapped hello'},
                        positional_metadata={'quality': range(11)})
-=======
-    def test_iter_kmers_different_sequences(self):
-        seq = Sequence('HE..--..LLO', id='hello', description='gapped hello',
-                       quality=range(11))
->>>>>>> 2c57251c
         expected = [
             Sequence('HE.', positional_metadata={'quality': [0, 1, 2]},
                      metadata={'id': 'hello', 'desc': 'gapped hello'}),
@@ -1467,13 +1395,8 @@
         self.assertEqual(seq.kmer_frequencies(1, relative=True),
                          defaultdict(float, {'A': 1.0}))
 
-<<<<<<< HEAD
-    def test_slices_from_regex(self):
+    def test_find_with_regex(self):
         seq = Sequence('GATTACA', positional_metadata={'quality': range(7)})
-=======
-    def test_find_with_regex(self):
-        seq = Sequence('GATTACA', quality=range(7))
->>>>>>> 2c57251c
         pat = re.compile('(T+A)(CA)')
 
         obs = list(seq.find_with_regex(pat))
@@ -1482,13 +1405,8 @@
 
         self.assertIs(type(seq.find_with_regex(pat)), GeneratorType)
 
-<<<<<<< HEAD
-    def test_slices_from_regex_string_as_input(self):
+    def test_find_with_regex_string_as_input(self):
         seq = Sequence('GATTACA', positional_metadata={'quality': range(7)})
-=======
-    def test_find_with_regex_string_as_input(self):
-        seq = Sequence('GATTACA', quality=range(7))
->>>>>>> 2c57251c
         pat = '(T+A)(CA)'
 
         obs = list(seq.find_with_regex(pat))
@@ -1497,13 +1415,8 @@
 
         self.assertIs(type(seq.find_with_regex(pat)), GeneratorType)
 
-<<<<<<< HEAD
-    def test_slices_from_regex_no_groups(self):
+    def test_find_with_regex_no_groups(self):
         seq = Sequence('GATTACA', positional_metadata={'quality': range(7)})
-=======
-    def test_find_with_regex_no_groups(self):
-        seq = Sequence('GATTACA', quality=range(7))
->>>>>>> 2c57251c
         pat = re.compile('(FOO)')
         self.assertEqual(list(seq.find_with_regex(pat)), [])
 
